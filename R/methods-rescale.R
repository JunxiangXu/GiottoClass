# docs -------------------------------------------------------------- #
#' @title Rescale an object
#' @name rescale
#' @description Rescale an object spatially. Z dimension scaling is supported
#' for some types of subobjects.
#' @param x object
#' @param fx numeric > 0. The horizontal scaling factor
#' @param fy numeric > 0. The vertical scaling factor
#' @param fz numeric > 0. The z scaling factor (only for supported objects)
#' @param x0 numeric. x-coordinate of the center of rescaling. If missing,
#' the center of the extent of x is used
#' @param y0 numeric. y-coordinate of the center of rescaling. If missing,
#' the center of the extent of x is used
#' @param z0 numeric. z-coordinate of the center of rescaling. If missing,
#' the center of the extent of x is used (only for supported objects)
#' @details
#' With the `giotto` object, the ":all:" token can be passed to `spat_unit`,
#' `feat_type`, and `images` arguments to affect all available items.
#'
#' @returns re-scaled object
#' @examples
#' g <- GiottoData::loadSubObjectMini("spatLocsObj")
#'
#' rescale(g)
NULL
# ------------------------------------------------------------------- #


#' @rdname rescale
#' @param spat_unit character vector. spatial units to affect
#' @param feat_type character vector. feature types to affect
#' @param images character vector. Images to affect
#' @export
setMethod(
    "rescale", signature("giotto"),
<<<<<<< HEAD
    function(x, fx = 1, fy = fx, x0, y0, spat_unit = ":all:",
    feat_type = ":all:", images = ":all:") {
=======
    function(
        x, fx = 1, fy = fx, x0, y0, spat_unit = ":all:",
        feat_type = ":all:") {
>>>>>>> 6c980812
        a <- list(fx = fx, fy = fy)
        if (!missing(x0)) a$x0 <- x0
        if (!missing(y0)) a$y0 <- y0

        spat_unit <- set_default_spat_unit(
            gobject = gobject, spat_unit = spat_unit
        )
        feat_type <- set_default_feat_type(
            gobject = gobject, spat_unit = spat_unit, feat_type = feat_type
        )

        all_su <- spat_unit == ":all:"
        all_ft <- feat_type == ":all:"

        # no need to set default spat_unit and feat_type. NULL is acceptable
        # input

        # polygons --------------------------------------------------------- #
        poly <- get_polygon_info_list(
            gobject = x, return_giottoPolygon = TRUE
        )
        if (!all_su) {
            poly <- poly[spatUnit(poly) %in% spat_unit]
        }
        if (!is.null(poly)) {
            for (p in poly) {
                p <- do.call(rescale, args = c(list(x = p), a))
                x <- setPolygonInfo(x, p, verbose = FALSE, initialize = FALSE)
            }
        }

        # spatlocs --------------------------------------------------------- #
        sls <- get_spatial_locations_list(
            gobject = x,
            spat_unit = ":all:",
            output = "spatLocsObj",
            copy_obj = FALSE
        )
        if (!all_su) {
            sls[spatUnit(sls) %in% spat_unit]
        }
        if (!is.null(sls)) {
            for (sl in sls) {
                sl <- do.call(rescale, args = c(list(x = sl), a))
                x <- setSpatialLocations(x, sl,
                    verbose = FALSE, initialize = FALSE
                )
            }

            # TODO remove this after spatial info is removed from
            # spatialNetwork objs
            sn_list <- get_spatial_network_list(
                gobject = x,
                spat_unit = ":all:",
                output = "spatialNetworkObj",
                copy_obj = FALSE
            )
            if (length(sn_list) > 0) {
                warning(wrap_txt("spatial locations have been modified.
                                Relevant spatial networks may need to be
                                regenerated"), call. = FALSE)
            }
        }



        # points ----------------------------------------------------------- #
        pts <- get_feature_info_list(
            gobject = x, return_giottoPoints = TRUE
        )
        if (!all_ft) {
            pts <- pts[featType(pts) %in% feat_type]
        }
        if (!is.null(pts)) {
            for (pt in pts) {
                pt <- do.call(rescale, args = c(list(x = pt), a))
                x <- setFeatureInfo(x, pt, verbose = FALSE, initialize = FALSE)
            }
        }

        # images ----------------------------------------------------------- #
        imgs <- getGiottoImage(x, name = images)
        if (!inherits(imgs, "list")) imgs <- list(imgs)
        if (!is.null(imgs)) {
            for(img in imgs) {
                img <- do.call(rescale, args = c(list(x = img), a))
                x <- setGiottoImage(x, img, verbose = FALSE)
            }
        }

        return(initialize(x)) # init not necessarily needed
    }
)


#' @rdname rescale
#' @export
setMethod(
    "rescale", signature("spatLocsObj"),
    function(x, fx = 1, fy = fx, fz = fx, x0, y0, z0) {
        argslist <- GiottoUtils::get_args_list()
        argslist$x <- x[]

        # call data.frame method
        x[] <- do.call(rescale, args = argslist)
        x
    }
)

#' @rdname rescale
#' @param geom character. Named vector of colnames of x, y, (z) coordinate
#' columns. Default is `c("sdimx", "sdimy", "sdimz")`
setMethod(
    "rescale", signature("data.frame"),
    function(x, fx = 1, fy = fx, fz = fx, x0, y0, z0,
    geom = c("sdimx", "sdimy", "sdimz")) {
        x <- data.table::as.data.table(x)

        # find center
        if (missing(x0)) x0 <- x[, mean(range(get(geom[1L])))]
        if (missing(y0)) y0 <- x[, mean(range(get(geom[2L])))]
        if ("sdimz" %in% names(x) & missing(z0)) {
            z0 <- x[, mean(range(get(geom[3L])))]
        } else {
            z0 <- 0
        }

        x <- .scale_spatial_locations(
            spatlocs = x,
            scale_factor = c(x = fx, y = fy, z = fz),
            scenter = c(x = x0, y = y0, z = z0),
            geom = c("sdimx", "sdimy", "sdimz")
        )
        x
    }
)


#' @rdname rescale
#' @export
setMethod(
    "rescale", signature("giottoPolygon"),
    function(x, fx = 1, fy = fx, x0, y0) {
        a <- list(fx = fx, fy = fy)
        if (!missing(x0)) a$x0 <- x0
        if (!missing(y0)) a$y0 <- y0

        .do_gpoly(x, what = terra::rescale, args = a)
    }
)

#' @rdname rescale
#' @export
setMethod(
    "rescale", signature("giottoPoints"),
    function(x, fx = 1, fy = fx, x0, y0) {
        a <- list(x = x[], fx = fx, fy = fy)
        if (!missing(x0)) a$x0 <- x0
        if (!missing(y0)) a$y0 <- y0

        x[] <- do.call("rescale", args = a)
        return(x)
    }
)

#' @rdname rescale
#' @export
setMethod("rescale", signature("giottoLargeImage"), function(x, fx = 1, fy = fx, x0, y0) {
    a <- list(x = x@raster_object, fx = fx, fy = fy)
    if (!missing(x0)) a$x0 <- x0
    if (!missing(y0)) a$y0 <- y0

    x@raster_object <- do.call("rescale", args = a)
    return(x)
})



# TODO more methods for other objects






# internals ####

#' @title Scale spatial locations
#' @name .scale_spatial_locations
#' @description Simple scaling of spatial locations by
#' given \code{scale_factor}. Values will be scaled from the coordinate origin
#' or coordinates provided through \code{scenter} param. Default values supply
#' values for z axis, but these values will only be applied if
#' input `data.table` has z information as detected by the third item in
#' the `geom` param.
#' @param spatlocs data.table. spatial locations information to scale
#' @param scale_factor scaling factor to apply to coordinates. Default is
#' `c(1, 1, 1)`
#' @param scenter center from which to scale spatial coordinates. Given as
#' vector of xy(z) coordinates. Default is `c(0, 0, 0)`
#' @param geom character. Named vector of colnames of x, y, (z) coordinate
#' columns. Default is `c("sdimx", "sdimy", "sdimz")`
#' @returns spatial locations
#' @details \code{scale_factor} either given as a single value where it will
#' be applied to x, y, and z (if available) dimensions or as a vector of named
#' values for 'x', y', (and 'z').
#' @keywords internal
.scale_spatial_locations <- function(spatlocs,
    scale_factor = c(1, 1, 1),
    scenter = c(0, 0, 0),
    geom = c("sdimx", "sdimy", "sdimz")) {
    checkmate::assert_data_table(spatlocs)

    xyz <- c("x", "y", "z")
    if (is.null(names(scale_factor))) names(scale_factor) <- xyz
    if (is.null(names(scenter))) names(scenter) <- xyz
    if (is.null(names(geom))) names(geom) <- xyz

    hasZ <- geom[["z"]] %in% colnames(spatlocs)

    if (length(scale_factor) == 1) {
        scale_factor <- c(x = scale_factor, y = scale_factor, z = scale_factor)
    }
    if (!all(names(scenter) %in% xyz)) {
        stop("scenter value names not recognized")
    }
    if (!all(names(scale_factor) %in% xyz)) {
        stop("scale_factor value names not recognized")
    }
    if (!all(names(geom) %in% xyz)) stop("geom value names not recognized")

    # Adjust for scaling center
    spatlocs[, (geom[["x"]]) := get(geom[["x"]]) - scenter[["x"]]]
    spatlocs[, (geom[["y"]]) := get(geom[["y"]]) - scenter[["y"]]]

    # Perform scale
    spatlocs[, (geom[["x"]]) := get(geom[["x"]]) * scale_factor[["x"]]]
    spatlocs[, (geom[["y"]]) := get(geom[["y"]]) * scale_factor[["y"]]]

    if (isTRUE(hasZ)) {
        # Adjust for scaling z center
        spatlocs[, (geom[["z"]]) := get(geom[["z"]]) - scenter[["z"]]]

        # Perform z scale
        spatlocs[, (geom[["z"]]) := get(geom[["z"]]) * scale_factor[["z"]]]

        # Revert z scaling center adjustments
        spatlocs[, (geom[["z"]]) := get(geom[["z"]]) + scenter[["z"]]]
    }

    # Revert scaling center adjustments
    spatlocs[, (geom[["x"]]) := get(geom[["x"]]) + scenter[["x"]]]
    spatlocs[, (geom[["y"]]) := get(geom[["y"]]) + scenter[["y"]]]

    return(spatlocs)
}







#' @title Rescale polygons
#' @name .rescale_polygons
#' @returns polygons
#' @description  rescale individual polygons by a factor x and y
#' @keywords internal
.rescale_polygons <- function(spatVector,
    spatVectorCentroids,
    fx = 0.5, fy = 0.5) {
    # DT vars
    poly_ID <- NULL

    spatVectorCentroidsDT <- .spatvector_to_dt(spatVectorCentroids)

    cell_ids <- spatVector$poly_ID

    l <- lapply(cell_ids, FUN = function(id) {
        single_polygon <- spatVector[spatVector$poly_ID == id]
        single_centroid <- spatVectorCentroidsDT[poly_ID == id]

        single_polygon_resc <- terra::rescale(
            x = single_polygon,
            fx = fx, fy = fy,
            x0 = single_centroid$x,
            y0 = single_centroid$y
        )
    })

    new_polygons <- do.call("rbind", l)
    return(new_polygons)
}



#' @title rescalePolygons
#' @name rescalePolygons
#' @description Rescale individual polygons by a x and y factor
#' @param gobject giotto object
#' @param poly_info polygon information name
#' @param name name of new polygon layer
#' @param fx x-scaling factor
#' @param fy y-scaling factor
#' @param calculate_centroids calculate centroids
#' @param return_gobject return giotto object
#' @return giotto object
#' @concept polygon scaling
#' @examples
#' g <- GiottoData::loadGiottoMini("vizgen")
#'
#' rescalePolygons(g, poly_info = "aggregate")
#' @export
rescalePolygons <- function(gobject,
    poly_info = "cell",
    name = "rescaled_cell",
    fx = 0.5,
    fy = 0.5,
    calculate_centroids = TRUE,
    return_gobject = TRUE) {
    # 1. get polygon information
    original <- get_polygon_info(
        gobject = gobject,
        polygon_name = poly_info,
        return_giottoPolygon = TRUE
    )

    original_vector <- slot(original, "spatVector")
    original_centroids <- slot(original, "spatVectorCentroids")

    if (is.null(original_centroids)) {
        stop("Selected polygons don't have associated centroid,
         use addSpatialCentroidLocations() ")
    }


    # 2. rescale polygon
    rescaled_original <- .rescale_polygons(original_vector,
        original_centroids,
        fx = fx, fy = fy
    )

    # 3. create new Giotto polygon and calculate centroids
    S4_polygon <- create_giotto_polygon_object(
        name = name,
        spatVector = rescaled_original
    )
    if (calculate_centroids) {
        S4_polygon <- .calculate_centroids_polygons(
            gpolygon = S4_polygon,
            append_gpolygon = TRUE
        )
    }


    # 4. return object or S4 polygon
    if (return_gobject) {
        # TODO: update parameters
        gobject <- setPolygonInfo(gobject = gobject, x = S4_polygon)
        return(gobject)
    } else {
        return(S4_polygon)
    }
}<|MERGE_RESOLUTION|>--- conflicted
+++ resolved
@@ -33,14 +33,9 @@
 #' @export
 setMethod(
     "rescale", signature("giotto"),
-<<<<<<< HEAD
     function(x, fx = 1, fy = fx, x0, y0, spat_unit = ":all:",
-    feat_type = ":all:", images = ":all:") {
-=======
-    function(
-        x, fx = 1, fy = fx, x0, y0, spat_unit = ":all:",
-        feat_type = ":all:") {
->>>>>>> 6c980812
+             feat_type = ":all:", images = ":all:"
+    ) {
         a <- list(fx = fx, fy = fy)
         if (!missing(x0)) a$x0 <- x0
         if (!missing(y0)) a$y0 <- y0
