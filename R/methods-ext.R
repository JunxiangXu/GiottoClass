--- conflicted
+++ resolved
@@ -64,11 +64,7 @@
   new_ext = ext_to_num_vec(value)
   xy_scale = c(diff(new_ext[c(2,1)])/diff(old_ext[c(2,1)]),
                diff(new_ext[c(4,3)])/diff(old_ext[c(4,3)]))
-<<<<<<< HEAD
-  x = do_gpoly(x, 'terra'::'rescale', args = list(fx = xy_scale[1], fy = xy_scale[2], x0 = old_ext[1L], y0 = old_ext[3L]))
-=======
   x = do_gpoly(x, terra::rescale, args = list(fx = xy_scale[1], fy = xy_scale[2], x0 = old_ext[1L], y0 = old_ext[3L]))
->>>>>>> 4ab4d397
   x = spatShift(x, dx = new_ext[1L] - old_ext[1L], dy = new_ext[3L] - old_ext[3L])
   x
 })
