
## sp classes ####



## gef object ####
#' @title Convert gef to Giotto
#' @name gefToGiotto
#' @description Converts .gef file (output stereo-seq pipeline) into
#' giotto subcellular object
#'
#' @param gef_file path to .gef file
#' @param bin_size bin size to select from .gef file
#' @param h5_file name to create and on-disk HDF5 file
#' @param verbose be verbose
#'
#' @details Function in beta. Converts .gef object to Giotto object.
#'
#' There are six possible choices for bin_size: bin1, bin10, bin20, bin50, bin100, bin200.
#'
#' See SAW pipeline for additional information about the gef file.
#' @export

gefToGiotto = function(gef_file, bin_size = 'bin100', verbose = FALSE, h5_file = NULL){

   # data.table vars
   genes = gene_idx = x = y = sdimx = sdimy = cell_ID = bin_ID = count = i.bin_ID = NULL

   # package check
   package_check(pkg_name = 'rhdf5', repository = 'Bioc')
   if(!file.exists(gef_file)) stop('File path to .gef file does not exist')

   # check if proper bin_size is selected. These are determined in SAW pipeline.
   wrap_msg('1. gefToGiotto() begin... \n')
   bin_size_options = c('bin1', 'bin10', 'bin20', 'bin50', 'bin100', 'bin200')
   if(!(bin_size %in% bin_size_options)){
      stop('Please select valid bin size, see ?gefToGiotto for details.')
   }

   # 1. read .gef file at specific bin size
   geneExpData = rhdf5::h5read(file = gef_file, name = paste0('geneExp/',
                                                              bin_size))
   geneDT = data.table::as.data.table(geneExpData[['gene']])
   
   exprDT = data.table::as.data.table(geneExpData[['expression']])
<<<<<<< HEAD
   exprDT[ , count := lapply(.SD, as.integer), .SDcols = "count"]
   data.table::setorder(exprDT, x, y) # sort by x, y coords (ascending)
   geneDT = data.table::as.data.table(geneExpData[['gene']])
   rm(geneExpData)
=======
   exprDT$count = as.integer(exprDT$count)
>>>>>>> 08c929d8
   if(isTRUE(verbose)) wrap_msg('finished reading in .gef', bin_size, '\n')

   # 2. create spatial locations
   if(isTRUE(verbose)) wrap_msg('2. create spatial_locations... \n')
   cell_locations = unique(exprDT[,c('x','y')], by = c('x', 'y'))
   cell_locations[, bin_ID := as.factor(seq_along(1:nrow(cell_locations)))]
   cell_locations[, cell_ID := paste0('cell_', bin_ID)]
   data.table::setcolorder(cell_locations, c('x', 'y', 'cell_ID', 'bin_ID')) # ensure first non-numerical col is cell_ID
   if(isTRUE(verbose)) wrap_msg(nrow(cell_locations), ' bins in total \n')
   if(isTRUE(verbose)) wrap_msg('finished spatial_locations \n')

   # 3. create expression matrix
   if(isTRUE(verbose)) wrap_msg('3. create expression matrix... \n')
   exprDT[, genes := as.character(rep(x = geneDT$gene, geneDT$count))]
   exprDT[, gene_idx := as.integer(factor(exprDT$genes,
                                          levels = unique(exprDT$genes)))]

   # merge on x,y and populate based on bin_ID values in cell_locations
   exprDT[cell_locations, cell_ID := i.bin_ID, on = .(x, y)]
   exprDT$cell_ID <- as.integer(exprDT$cell_ID)

   expMatrix <- Matrix::sparseMatrix(i = exprDT$gene_idx,
                                     j = exprDT$cell_ID,
                                     x = exprDT$count)

   colnames(expMatrix) = cell_locations$cell_ID
   rownames(expMatrix) = geneDT$gene
   rm(exprDT)
   if(isTRUE(verbose)) wrap_msg('finished expression matrix')

   # 4. create minimal giotto object
   if(isTRUE(verbose)) wrap_msg('4. create giotto object... \n')
   stereo = createGiottoObject(
      expression = expMatrix,
      spatial_locs = cell_locations,
      verbose = F,
      h5_file = h5_file
   )
   if(isTRUE(verbose)) wrap_msg('finished giotto object... \n')

   wrap_msg('gefToGiotto() finished \n')
   return(stereo)
}



## anndata object ####


#' @title Check Scanpy Installation
#' @name check_py_for_scanpy
#' @description checks current python environment for scanpy 1.9.0
#' @keywords internal
check_py_for_scanpy = function(){
  # test if scanpy is found
  module_test = reticulate::py_module_available('scanpy')
  py_path = reticulate::py_config()$python
  genv_in_use = grepl(pattern = "giotto_env", x = py_path)

  if(module_test == FALSE && !genv_in_use) {
    stop(wrap_txt("scanpy python module is not installed:
            install in the environment or python path with:

            'pip install scanpy==1.9.0'

            Alternatively, install in the active python
            environment with reticulate:

            reticulate::py_install(packages = 'scanpy==1.9.0',
                                   pip = TRUE)
            \n
            ",errWidth = TRUE))
  } else if (module_test == FALSE && genv_in_use) {
    cat ("Python module scanpy is required for conversion.
          Installing scanpy now in the Giotto Miniconda Environment.\n")

    conda_path = reticulate::miniconda_path()
    py_ver = reticulate::py_config()$version_string
    py_ver = strsplit(py_ver,"|", fixed = T)[[1]][1]
    py_ver = gsub(" ","",py_ver, fixed = T)
    conda_full_path = paste0(conda_path,'/','bin/conda')
    full_envname = paste0(conda_path,'/envs/giotto_env')

    reticulate::py_install(packages = "scanpy==1.9.0",
                           envname = full_envname,
                           method = 'conda',
                           conda = conda_full_path,
                           pip = TRUE,
                           python_version = py_ver)
  } else cat ("Required Python module scanpy has been previously installed. Proceeding with conversion.\n")

}


#' @title Convert anndata to Giotto
#' @name anndataToGiotto
#' @description Converts a spatial anndata (e.g. scanpy) .h5ad file into a Giotto object
#'
#' @param anndata_path path to the .h5ad file
#' @param n_key_added equivalent of "key_added" argument from scanpy.pp.neighbors().
#'                    If multiple spatial networks are in the anndata object, a list of key_added
#'                            terms may be provided.
#'                            If converting an anndata object from giottoToAnnData, a .txt file may be
#'                            provided, which was generated in that function,
#'                                i.e. {spat_unit}_{feat_type}_nn_network_keys_added.txt
#'                    Cannot be "spatial". This becomes the name of the nearest network in the gobject.
#' @param spatial_n_key_added equivalent of "key_added" argument from squidpy.gr.spatial_neighbors.
#'                            If multiple spatial networks are in the anndata object, a list of key_added
#'                            terms may be provided.
#'                            If converting an anndata object from giottoToAnnData, a .txt file may be
#'                            provided, which was generated in that function,
#'                                i.e. {spat_unit}_{feat_type}_spatial_network_keys_added.txt
#'                            Cannot be the same as n_key_added.
#' @param deluanay_spat_net binary parameter for spatial network. If TRUE, the spatial network is a deluanay network.
#' @param spat_unit desired spatial unit for conversion, default NULL
#' @param feat_type desired feature type for conversion, default NULL
#' @param h5_file name to create and on-disk HDF5 file
#' @param python_path path to python executable within a conda/miniconda environment
#' @param env_name name of environment containing python_path executable
#'
#' @return Giotto object
#' @details Function in beta. Converts a .h5ad file into a Giotto object.
#'    The returned Giotto Object will take default insructions with the
#'    exception of the python path, which may be customized.
#'    See \code{\link{changeGiottoInstructions}} to modify instructions after creation.
#' @export
anndataToGiotto = function(anndata_path = NULL,
                           n_key_added = NULL,
                           spatial_n_key_added = NULL,
                           deluanay_spat_net = TRUE,
                           spat_unit = NULL,
                           feat_type = NULL,
                           h5_file = NULL,
                           python_path = NULL,
                           env_name = "giotto_env") {

  # Preliminary file checks and guard clauses
  if (is.null(anndata_path)) {
    stop("Please provide a path to an AnnData .h5ad file for conversion.\n")
  }

  if(!file.exists(anndata_path)) {
    stop("The provided path to the AnnData .h5ad file does not exist.\n")
  }
  if (!is.null(n_key_added) && !is.null(spatial_n_key_added)){
    for (n in n_key_added){
      for (s in spatial_n_key_added) {
        if (n == s) stop("Arguments n_key_added and spatial_n_key_added may not take the same value.")
      }
    }
  }

  # Required step to properly initialize reticualte
  instrs = createGiottoInstructions(python_path = python_path)

  scanpy_installed = checkPythonPackage("scanpy", env_to_use = env_name)
  # should trigger a stop() downstream if not installed

  # Import ad2g, a python module for parsing anndata
  ad2g_path <- system.file("python","ad2g.py",package="Giotto")
  reticulate::source_python(ad2g_path)
  adata <- read_anndata_from_path(anndata_path)

  ### Set up expression matrix
  X <- extract_expression(adata)
  cID = extract_cell_IDs(adata)
  fID = extract_feat_IDs(adata)
  X@Dimnames[[1]] = fID
  X@Dimnames[[2]] = cID
  # Expression matrix X ready

  ### Set up spatial info
  sp = parse_obsm_for_spat_locs(adata)
  #Spatial locations sp ready

  ### Set up metadata
  cmeta = extract_cell_metadata(adata)
  cmeta = as.data.table(cmeta)
  if ('leiden' %in% names(cmeta)) {
    cmeta$leiden = as.numeric(cmeta$leiden)
  }

  fm = extract_feat_metadata(adata)
  fm = as.data.table(fm)
  # Metadata ready

  ### Create Minimal giottoObject
  gobject <- createGiottoObject(expression = X,
                                spatial_locs = sp,
                                instructions = instrs,
                                h5_file = h5_file)

  ### Add metadata
  cmeta = readCellMetadata(cmeta)
  gobject = setCellMetadata(gobject,
                            x = cmeta)
  fm = readFeatMetadata(fm)
  gobject = setFeatureMetadata(gobject,
                               x = fm)

  spat_unit = set_default_spat_unit(gobject,
                                    spat_unit = spat_unit)
  feat_type = set_default_feat_type(gobject,
                                    feat_type = feat_type,
                                    spat_unit = spat_unit)

  ### Set up PCA
  p = extract_pca(adata)
  if (!is.null(p)) {
    pca = p$pca
    evs = p$eigenvalues
    loads = p$loadings
    # Add PCA to giottoObject
    dobj = create_dim_obj(name = 'pca.ad',
                          spat_unit = spat_unit,
                          feat_type = feat_type,
                          provenance = NULL,
                          reduction = 'cells',
                          reduction_method = 'pca',
                          coordinates = pca,
                          misc = list(eigenvalues = evs,
                                      loadings = loads),
                          my_rownames = colnames(X))

    ### ### ### ### ### ### ### ### ### ### ### ### ### ### ### ### ### ### ###
    gobject = set_dimReduction(gobject = gobject, dimObject = dobj)
    ### ### ### ### ### ### ### ### ### ### ### ### ### ### ### ### ### ### ###

  }

  ### Set up UMAP
  u = extract_umap(adata)
  if (!is.null(u)) {
    # Add UMAP to giottoObject
    dobj = create_dim_obj(name = 'umap.ad',
                          spat_unit = spat_unit,
                          feat_type = feat_type,
                          provenance = NULL,
                          reduction = 'cells',
                          reduction_method = 'umap',
                          coordinates = u,
                          misc = NULL,
                          my_rownames = colnames(X))

    ### ### ### ### ### ### ### ### ### ### ### ### ### ### ### ### ### ### ###
    gobject = set_dimReduction(gobject = gobject, dimObject = dobj)
    ### ### ### ### ### ### ### ### ### ### ### ### ### ### ### ### ### ### ###

  }
  ### Set up TSNE
  t = extract_tsne(adata)
  if (!is.null(t)) {
    # Add TSNE to giottoObject
    dobj = create_dim_obj(name = 'tsne.ad',
                          spat_unit = spat_unit,
                          feat_type = feat_type,
                          provenance = NULL,
                          reduction = 'cells',
                          reduction_method = 'tsne',
                          coordinates = t,
                          misc = NULL,
                          my_rownames = colnames(X))

    ### ### ### ### ### ### ### ### ### ### ### ### ### ### ### ### ### ### ###
    gobject = set_dimReduction(gobject = gobject, dimObject = dobj)
    ### ### ### ### ### ### ### ### ### ### ### ### ### ### ### ### ### ### ###
  }

  ### NN Network

  # Need to create nnNetObj or igraph object to use with setter for NN

  weights_ad = NULL
  num_NN_nets = length(n_key_added)

  if (is.null(n_key_added) && !is.null(extract_NN_connectivities(adata, key_added = n_key_added))) {
    num_NN_nets = 1
  }

  for (i in num_NN_nets){
    if (inherits(n_key_added, "list")){
      n_key_added_it = n_key_added[[i]]
    } else {
      n_key_added_it = n_key_added
    }

    weights_ad = extract_NN_connectivities(adata, key_added = n_key_added_it)
    #adw = methods::as(weights_ad, "TsparseMatrix")
    if (!is.null(weights_ad)) {
      distances_ad = extract_NN_distances(adata, key_added = n_key_added_it)

      nn_dt = align_network_data(distances = weights_ad, weights = distances_ad)

      #pre-allocate DT variables
      from = to = weight = distance = from_cell_ID = to_cell_ID = uniq_ID = NULL
      nn_dt = data.table::data.table(nn_dt)

      nn_dt[, from_cell_ID := cID[from]]
      nn_dt[, to_cell_ID := cID[to]]
      nn_dt[, uniq_ID := paste0(from,to)]
      nn_dt[order(uniq_ID)]
      nn_dt[,uniq_ID := NULL]
      vert = unique(x = c(nn_dt$from_cell_ID, nn_dt$to_cell_ID))
      nn_network_igraph = igraph::graph_from_data_frame(nn_dt[,.(from_cell_ID, to_cell_ID, weight, distance)], directed = TRUE, vertices = vert)

      nn_info = extract_NN_info(adata = adata, key_added = n_key_added_it)

      net_type = "kNN" # anndata default
      if(("sNN" %in% n_key_added_it) & !is.null(n_key_added_it)){
        net_type = "sNN"
        net_name = paste0(n_key_added_it, ".", nn_info["method"])
      } else if (!("sNN" %in% n_key_added_it) & !is.null(n_key_added_it)) {
        net_name = paste0(n_key_added_it, ".", nn_info["method"])
      } else {
        net_name = paste0(net_type, ".", nn_info["method"])
      }

      netObj = createNearestNetObj(name = net_name,
                                   network = nn_network_igraph,
                                   spat_unit = spat_unit,
                                   feat_type = feat_type)

      gobject = set_NearestNetwork(gobject = gobject,
                                   nn_network = netObj,
                                   spat_unit = spat_unit,
                                   feat_type = feat_type,
                                   nn_network_to_use = net_type,
                                   network_name = net_name,
                                   set_defaults = FALSE)
    }
  }

  ## Spatial Network
  s_weights_ad = NULL
  num_SN_nets = length(spatial_n_key_added)

  # Check for the case where NULL is provided, since the
  # anndata object takes the default value for SN

  if (is.null(spatial_n_key_added) && !is.null(extract_SN_connectivities(adata, key_added = spatial_n_key_added))) {
    num_SN_nets = 1
  }

  for (i in 1:num_SN_nets){

    if (inherits(spatial_n_key_added, "list")){
      spatial_n_key_added_it = spatial_n_key_added[[i]]
    } else {
      spatial_n_key_added_it = spatial_n_key_added
    }

    s_weights_ad = extract_SN_connectivities(adata, key_added = spatial_n_key_added_it)
    if (!is.null(s_weights_ad)){
      s_distances_ad = extract_SN_distances(adata, key_added = spatial_n_key_added_it)
      ij_matrix = methods::as(s_distances_ad, "TsparseMatrix")
      from_idx = ij_matrix@i + 1 #zero index!!!
      to_idx = ij_matrix@j + 1 #zero index!!!

      #pre-allocate DT variables
      from = to = weight = distance = from_cell_ID = to_cell_ID = uniq_ID = NULL
      sn_dt = data.table::data.table(from = from_idx,
                                     to = to_idx,
                                     weight = s_weights_ad@x,
                                     distance = s_distances_ad@x)

      sn_dt[, from_cell_ID := cID[from]]
      sn_dt[, to_cell_ID := cID[to]]

      sdimx = "sdimx"
      sdimy = "sdimy"
      xbegin_name = paste0(sdimx,'_begin')
      ybegin_name = paste0(sdimy,'_begin')
      xend_name = paste0(sdimx,'_end')
      yend_name = paste0(sdimy,'_end')

      network_DT = data.table::data.table(from = sn_dt$from_cell_ID,
                                          to = sn_dt$to_cell_ID,
                                          xbegin_name = sp[sn_dt$from, sdimx],
                                          ybegin_name = sp[sn_dt$from, sdimy],
                                          xend_name = sp[sn_dt$to, sdimx],
                                          yend_name = sp[sn_dt$to, sdimy],
                                          weight = s_weights_ad@x,
                                          distance = s_distances_ad@x)
      data.table::setnames(network_DT,
                           old = c('xbegin_name', 'ybegin_name', 'xend_name', 'yend_name'),
                           new = c(xbegin_name, ybegin_name, xend_name, yend_name))
      data.table::setorder(network_DT, from, to)

      dist_mean = get_distance(network_DT, method = "mean")
      dist_median = get_distance(network_DT, method = "median")
      cellShapeObj = list("meanCellDistance" = dist_mean,
                          "medianCellDistance" = dist_median)

      #TODO filter network?
      #TODO 3D handling?
      if (deluanay_spat_net){
        spatObj = create_spat_net_obj(name = "Spat_Net_from_AnnData",
                                      method = "delaunay",
                                      networkDT=network_DT,
                                      cellShapeObj = cellShapeObj)
      } else {
        spatObj = create_spat_net_obj(name = "Spat_Net_from_AnnData",
                                      method = "non-delaunay",
                                      networkDT=network_DT,
                                      cellShapeObj = cellShapeObj)
      }

      gobject = set_spatialNetwork(gobject = gobject,
                                   spatial_network = spatObj,
                                   name = "Spat_Net_from_AnnData")

    }
  }

  ### Layers
  lay_names = extract_layer_names(adata)
  if (!is.null(lay_names)) {
    for (l_n in lay_names){
      lay = extract_layered_data(adata, layer_name = l_n)
      if ("data.frame" %in% class(lay)){
        names(lay) = fID
        row.names(lay) = cID
      }
      else{
        lay@Dimnames[[1]] = fID
        lay@Dimnames[[2]] = cID
      }
      layExprObj <- createExprObj(lay, name = l_n)
      gobject = set_expression_values(gobject = gobject,
                                      spat_unit = spat_unit,
                                      feat_type = feat_type,
                                      name = l_n,
                                      values = layExprObj)
    }
  }

  gobject <- update_giotto_params(gobject = gobject,
                                  description = "_AnnData_Conversion")

  wrap_msg("\nAnnData object successfully converted to Giotto.\n")
  return(gobject)

}


#' @title Convert Giotto to anndata
#' @name giottoToAnnData
#' @description Converts a Giotto object to a spatial anndata (e.g. scanpy) .h5ad file
#' @param gobject giotto object to be converted
#' @param spat_unit spatial unit which will be used in conversion.
#' @param feat_type feature type which will be used in conversion.
#' @param python_path path to python executable within a conda/miniconda environment
#' @param env_name name of environment containing python_path executable
#' @param save_directory directory in which the file will be saved.
#' @return vector containing .h5ad file path(s)
#' @details Function in beta. Converts a Giotto object into .h5ad file(s).
#'
#' If there are multiple spatial units and/or feature types, but only
#' one spatial unit and/or feature type is specified, then only the
#' specified spatial unit and/or feature type will be used. If NULL,
#' by default, all spatial units will be used in conversion.
#'
#' If multiple spatial units or feature types are specified, multiple
#' AnnData object will be created and returned.
#'
#' This function will create .txt files which will record any `key_added`
#' parameters for networks. They are named after the corresponding spatial unit
#' and feature type pair.
#'
#' The save_directory will be created if it does not already exist.
#' The default save_directory is the working directory.
#' @export
giottoToAnnData <- function(gobject = NULL,
                            spat_unit = NULL,
                            feat_type = NULL,
                            python_path = NULL,
                            env_name = "giotto_env",
                            save_directory = NULL){

  # Check gobject
  invalid_obj = !("giotto" %in% class(gobject))
  if (is.null(gobject) || invalid_obj) {
    stop(wrap_msg("Please provide a valid Giotto Object for conversion."))
  }

  scanpy_installed = checkPythonPackage("scanpy", env_to_use = env_name)

  # Python module import
  g2ad_path <- system.file("python","g2ad.py",package="Giotto")
  reticulate::source_python(g2ad_path)
  if (!is.null(save_directory)) dir_guard(save_directory)

  # Check directory, make it if it doesn't exist
  if (is.null(save_directory)) save_directory = paste0(getwd(),"/")
  else if (!dir.exists(save_directory)) {
    warning(wrap_msg("Provided save directory not found. Creating save directory at location:"))
    cat(save_directory)
    dir.create(save_directory, recursive = TRUE)
    if (dir.exists(save_directory)) cat("Created directory", save_directory)
    else stop(wrap_msg("Unable to create directory. Please change the provided path and try again."))
  }
  else {
    wrap_msg("Directory", save_directory,"found. The converted Giotto object will be saved here as a .h5ad file.")
  }

  # Expresion
  expr_dt <- list_expression(gobject)
  # ID spat_unit and feat_type if not already provided.
  if (is.null(spat_unit) && is.null(feat_type)) {
    spat_unit = unique(expr_dt$spat_unit)
    feat_type = unique(expr_dt$feat_type)
  } else if (is.null(spat_unit && !is.null(feat_type))) {
    spat_unit = unique(expr_dt$spat_unit)
  } else if (!is.null(spat_unit && is.null(feat_type))) {
    feat_type = unique(expr_dt$feat_type)
  }

  for (su in spat_unit) wrap_msg("Spatial unit(s)", su, "will be used in conversion.")
  for (ft in feat_type) wrap_msg("Feature type(s)", ft, "will be used in conversion.")

  # Iterate through spat_unit and feat_type to pull out expression data.
  # By default, the raw expression in the slot of the first spatial unit
  # and first feature type (if multiple are present) will be transferred to
  # the AnnData.anndata.X slot
  # Any other expression data will be inserted into AnnData.anndata.layers
  # By default, layer names are formed by "'spatial_unit'_'feature_type'_'value'"

  adata = NULL #scope
  su_ft_length = 0

  for (su in spat_unit) {
    for (ft in names(gobject@expression[[su]])) {
      su_ft_length = su_ft_length + 1
    }
  }


  adata_list = lapply(1:su_ft_length, function(i) adata)
  adata_pos = 1

  for (su in spat_unit) {
    for (ft in names(gobject@expression[[su]])) {
      expr_names = list_expression_names(gobject = gobject,
                                         spat_unit = su,
                                         feat_type = ft)

      for (en in expr_names) {
        if (en == "raw") {
          raw_x = get_expression_values(gobject = gobject,
                                        values = en,
                                        spat_unit = su,
                                        feat_type = ft,
                                        output = "matrix")

          adata = ad_obj(x = raw_x)
        } else {
          ad_layer_name = paste0(su,"_",ft,"_",en)

          x = get_expression_values(gobject = gobject,
                                    values = en,
                                    spat_unit = su,
                                    feat_type = ft,
                                    output = "matrix")

          if ("dgeMatrix" %in% class(x)) x = methods::as(x,'array')

          adata = set_adg_layer_data(adata = adata,
                                     lay = x,
                                     lay_name = ad_layer_name)
        }

      }
      adata_list[[adata_pos]] = adata
      adata_pos = adata_pos + 1
      adata = NULL
    }
  }
  # Reset indexing variable
  adata_pos = 1

  # Spatial Locations
  for (su in spat_unit){
    for (ft_ in names(gobject@expression[[su]])) {
      sl = get_spatial_locations(gobject = gobject,
                                 output = "data.table",
                                 spat_unit = su)
      n_col_sl = dim(sl)[2]

      #preallocate data.table params
      sdimx = sdimy = sdimz = NULL

      if (n_col_sl == 3){
        sl = sl[, .(sdimx, sdimy)]
      } else {
        sl = sl[, .(sdimx, sdimy, sdimz)]
      }
      adata = adata_list[[adata_pos]]
      adata = set_adg_spat_locs(adata = adata,
                                spat_locs = sl)
      adata_pos = adata_pos + 1
    }
  }
  # Reset indexing variable
  adata_pos = 1

  # Spatial Info

  # Cell Metadata
  # Feat Metadata
  for (su in spat_unit){
    for (ft in names(gobject@expression[[su]])){

      cmeta = get_cell_metadata(gobject = gobject,
                                spat_unit = su,
                                feat_type = ft,
                                output = "data.table",
                                set_defaults = FALSE)

      fm = get_feature_metadata(gobject = gobject,
                                spat_unit = su,
                                feat_type = ft,
                                output = "data.table",
                                set_defaults = FALSE)

      adata_list[[adata_pos]] = set_adg_metadata(adata = adata_list[[adata_pos]],
                                                 cell_meta = cmeta,
                                                 feat_meta = fm)

      adata_pos = adata_pos + 1

    }
  }
  # Reset indexing variable
  adata_pos = 1

  # Dimension Reductions

  # error hanldling wrapper to get_dimReduction
  try_get_dimReduction = function(gobject,
                                  spat_unit,
                                  feat_type,
                                  reduction,
                                  reduction_method,
                                  name,
                                  output,
                                  set_defaults) {
    tryCatch(
      {
        dim_red = get_dimReduction(gobject = gobject,
                                   spat_unit = spat_unit,
                                   feat_type = feat_type,
                                   reduction = reduction,
                                   reduction_method = reduction_method,
                                   name = name,
                                   output = output,
                                   set_defaults = set_defaults)
        return(dim_red)
      },
      error = function(e) {
        return(NULL)
      }
    )
  }

  ## PCA

  # pca on feats not supported by anndata because of dimensionality agreement reqs
  reduction_options = names(gobject@dimension_reduction)
  dim_red = NULL

  for (ro in reduction_options) {
    if (ro != "cells") {
      warning("AnnData does not support storing PCA by features. Skipping PCA data conversion.")
      break
    }
    for (su in spat_unit) {
      for (ft in names(gobject@expression[[su]])) {
        name = "pca"
        if (ft != "rna") name = paste0(ft,".pca")
        dim_red = try_get_dimReduction(gobject = gobject,
                                       spat_unit = su,
                                       feat_type = ft,
                                       reduction = ro,
                                       reduction_method = "pca",
                                       name = name,
                                       output = "dimObj",
                                       set_defaults = FALSE)
        if (is.null(dim_red)){
          adata_pos = adata_pos + 1
          next
        }
        pca_coord = dim_red[]
        pca_loadings = data.table(dim_red@misc$loadings)
        feats_used = dimnames(dim_red@misc$loadings)[[1]]
        evs = dim_red@misc$eigenvalues

        adata_list[[adata_pos]] = set_adg_pca(adata = adata_list[[adata_pos]],
                                              pca_coord = pca_coord,
                                              loadings = pca_loadings,
                                              eigenv = evs,
                                              feats_used = feats_used)
        adata_pos = adata_pos + 1
      }
    }
    adata_pos = 1

  }

  # Reset indexing variable
  adata_pos = 1

  ## UMAP
  for (ro in reduction_options) {
    for (su in spat_unit) {
      for (ft in names(gobject@expression[[su]])) {
        name = "umap"
        if (ft != "rna") name = paste0(ft,".umap")
        dim_red = try_get_dimReduction(gobject = gobject,
                                       spat_unit = su,
                                       feat_type = ft,
                                       reduction = ro,
                                       reduction_method = "umap",
                                       name = name,
                                       output = "dimObj",
                                       set_defaults = FALSE)

        if (is.null(dim_red)) {
          adata_pos = adata_pos + 1
          next
        }
        umap_data = dim_red[]
        adata_list[[adata_pos]] = set_adg_umap(adata = adata_list[[adata_pos]],
                                               umap_data = umap_data)
        adata_pos = adata_pos + 1
      }
    }
    # Reset indexing variable
    adata_pos = 1
  }

  # Reset indexing variable
  adata_pos = 1

  ## T-SNE
  for (ro in reduction_options) {
    for (su in spat_unit) {
      for (ft in names(gobject@expression[[su]])) {
        name = "tsne"
        if (ft != "rna") name = paste0(ft,".tsne")
        dim_red = try_get_dimReduction(gobject = gobject,
                                       spat_unit = su,
                                       feat_type = ft,
                                       reduction = ro,
                                       reduction_method = "tsne",
                                       name = name,
                                       output = "dimObj",
                                       set_defaults = FALSE)

        if (is.null(dim_red)) {
          adata_pos = adata_pos + 1
          next
        }
        tsne_data = dim_red[]
        adata_list[[adata_pos]] = set_adg_tsne(adata = adata_list[[adata_pos]],
                                               tsne_data = tsne_data)
        adata_pos = adata_pos + 1
      }
    }
    # Reset indexing variable
    adata_pos = 1
  }

  # Reset indexing variable
  adata_pos = 1

  # Nearest Neighbor Network

  # error hanldling wrapper to get_NearestNetwork
  try_get_NN = function(gobject,
                        spat_unit,
                        feat_type,
                        nn_network_to_use,
                        network_name,
                        output,
                        set_defaults) {
    tryCatch(
      {
        nearest_net = get_NearestNetwork(gobject = gobject,
                                         spat_unit = spat_unit,
                                         feat_type = feat_type,
                                         nn_network_to_use = nn_network_to_use,
                                         network_name = network_name,
                                         output = output,
                                         set_defaults = set_defaults)
        return(nearest_net)
      },
      error = function(e) {
        return(NULL)
      }
    )
  }

  for (su in spat_unit) {
    for (ft in names(gobject@expression[[su]])) {
      nn_network_to_use = c("sNN","kNN")
      for (nn_net_tu in nn_network_to_use) {
        network_name = list_nearest_networks_names(gobject = gobject,
                                                   spat_unit = su,
                                                   feat_type = ft,
                                                   nn_type = nn_net_tu)
        if (is.null(network_name)) {
          next
        }
        for (n_name in network_name) {
          gob_NN = try_get_NN(gobject = gobject,
                              spat_unit = su,
                              feat_type = ft,
                              nn_network_to_use = nn_net_tu,
                              network_name = n_name,
                              output = "nnNetObj",
                              set_defaults = FALSE)

          pidx = grep("nn_network", names(gobject@parameters))
          for (p in pidx) {
            if (gobject@parameters[[p]]["type"] == nn_net_tu) {
              kval = gobject@parameters[[p]]["k"]
              dim_red_used = gobject@parameters[[p]]["dim_red_to_use"]
            }
          }

          df_gob_NN = igraph::as_data_frame(gob_NN[])

          adata_list[[adata_pos]] = set_adg_nn(adata = adata_list[[adata_pos]],
                                               df_NN = df_gob_NN,
                                               net_name = n_name,
                                               n_neighbors = kval,
                                               dim_red_used = dim_red_used)

        }

        fname_nn = paste0(su, "_", ft, "_nn_network_keys_added.txt")
        network_name = network_name[!grepl("kNN.", network_name)]
        append_n = FALSE
        if(length(network_name) != 0 ) {
          if (nn_net_tu == "kNN") append_n = TRUE
          write(network_name, fname_nn, append = append_n)
        }

      }
      adata_pos = adata_pos + 1
    }
  }

  # Reset indexing variable
  adata_pos = 1

  try_get_SN = function(gobject,
                        spat_unit,
                        name,
                        output,
                        set_defaults,
                        verbose) {
    tryCatch(
      {
        spatial_net = get_spatialNetwork(gobject = gobject,
                                         spat_unit = spat_unit,
                                         name = name,
                                         output = output,
                                         set_defaults = set_defaults,
                                         verbose = verbose)
        return(spatial_net)
      },
      error = function(e) {
        return(NULL)
      }
    )
  }


  for (su in spat_unit) {
    for (ft in names(gobject@expression[[su]])) {
      # Spatial networks do not have a feature type slot.
      # Iterate through anyways to properly assign to anndata objects
      network_name = list_spatial_networks_names(gobject = gobject,
                                                 spat_unit = su)
      if (is.null(network_name)) {
        next
      }
      for (sn_name in network_name) {
        gob_SN = try_get_SN(gobject = gobject,
                            spat_unit = su,
                            name = sn_name,
                            output = "networkDT",
                            set_defaults = FALSE)

        pidx = grep("spatial_network", names(gobject@parameters))
        for (p in pidx) {
          if (gobject@parameters[[p]]["name of spatial network"] == sn_name) {
            current_param = gobject@parameters[[p]]
            kval = current_param["k neighbours"]
            maxdist = current_param["maximum distance threshold"]
            dimused = current_param["dimensions used"]
          }
        }

        adata_list[[adata_pos]] = set_adg_sn(adata = adata_list[[adata_pos]],
                                             df_SN = gob_SN,
                                             net_name = sn_name,
                                             n_neighbors = kval,
                                             max_distance = maxdist,
                                             dim_used = dimused)

      }

      fname_sn = paste0(su,"_",ft, "_spatial_network_keys_added.txt")
      if(length(network_name) != 0) write(network_name, fname_sn)
    }

    adata_pos = adata_pos + 1
  }

  # Reset indexing variable
  adata_pos = 1

  # Write AnnData object to .h5ad file
  # Verify it exists, and return upon success
  fname_list = lapply(1:su_ft_length, function(i) NULL)
  wrap_msg("\n")
  for (su in spat_unit) {
    for (ft in names(gobject@expression[[su]])) {
      adata = adata_list[[adata_pos]]
      path_adata = write_ad_h5ad(adata = adata,
                                 save_directory = save_directory,
                                 spat_unit = su,
                                 feat_type = ft)
      if (!is.null(path_adata)) {
        wrap_msg("Spatial unit", su, "and feature type", ft, "converted to:")
        wrap_msg(path_adata)
        fname_list[[adata_pos]] = path_adata
        adata_pos = adata_pos + 1
      } else {
        wrap_msg("Unable to convert spatial unit feature type pair", su, ft)
        stop(wrap_msg("File writing error. Please try again."))
      }
    }
  }

  wrap_msg("\nGiotto object successfully converted to .h5ad file(s)\n")

  return(fname_list)
}



## Seurat object ####


#' @title Convert Giotto to Seurat
#' @name giottoToSeurat
#' @description Converts Giotto object into a Seurat object. This functions extracts
#' specific sets of data belonging to specified spatial unit.
#' The default values are 'cell' and 'rna' respectively.
#' @param gobject Giotto object
#' @param obj_use Giotto object (deprecated, use gobject)
#' @param spat_unit spatial unit (e.g. 'cell')
#' @param ... additional params to pass to \code{\link{get_spatial_locations}}
#' @return Seurat object
#' @export
giottoToSeurat <- function(gobject,
                           spat_unit = NULL,
                           obj_use = NULL,
                           ...){

  # data.table vars
  feat_type = name = dim_type = nn_type = NULL

  if(!is.null(obj_use)) {
    warning('obj_use param is deprecated. Please use "gobject')
    gobject = obj_use
  }

  # set default spat_unit and feat_type to be extracted as a Seurat assay
  spat_unit = set_default_spat_unit(gobject = gobject,
                                    spat_unit = spat_unit)

  # verify if optional package is installed
  package_check(pkg_name = "Seurat", repository = "CRAN")
  requireNamespace('Seurat')

  # check whether any raw data exist -- required for Seurat
  avail_expr = list_expression(gobject = gobject, spat_unit = spat_unit)
  raw_exist = avail_expr[, 'raw' %in% name, by = feat_type]
  # raw_exist <- sapply(gobject@expression_feat,function(x)
  #   'raw' %in% names(gobject@expression[[x]]))
  if (nrow(raw_exist) > 0){
    assays_all = raw_exist[, feat_type]
    # assays_all <- names(raw_exist[1])
    # assays_all <- union(assays_all,gobject@expression_feat)
  } else {
    stop("Raw count data not found. Required for Seurat object.")
  }

  # create Seurat object when at least one raw data is available
  for (i in seq_along(assays_all)){
    assay_use <- assays_all[i]
    expr_use = lapply(avail_expr[feat_type == assay_use, name],
                      function(x) {
                        get_expression_values(gobject = gobject,
                                              spat_unit = spat_unit,
                                              feat_type = assay_use,
                                              values = x,
                                              output = 'exprObj')
                      })
    # expr_use <- gobject@expression[[assay_use]]
    names(expr_use) = unlist(lapply(expr_use, objName))
    slot_use <- names(expr_use)
    if (i == 1){
      data_raw <- expr_use[['raw']][]
      sobj <- Seurat::CreateSeuratObject(counts = data_raw,
                                         assay = assay_use)
      if ('normalized' %in% slot_use){
        sobj <- Seurat::SetAssayData(sobj,slot = 'data',
                                     new.data = expr_use[['normalized']][],
                                     assay = assay_use)
      }
      if ('scaled' %in% slot_use){
        sobj <- Seurat::SetAssayData(sobj,slot = 'scale.data',
                                     # does not accept 'dgeMatrix'
                                     new.data = as.matrix(expr_use[['scaled']][]),
                                     assay = assay_use)
      }
    } else {
      if ('raw' %in% slot_use){
        data_raw <- expr_use[['raw']][]
        flag_raw <- 1
      } else {
        flag_raw <- 0
      }
      if ('normalized' %in% slot_use){
        data_norm <- expr_use[['normalized']][]
        flag_norm <- 1
      } else {
        flag_norm <- 0
      }
      if (flag_raw == 1){
        assay_obj <- Seurat::CreateAssayObject(counts = data_raw)
      } else if (flag_raw == 0 & flag_norm == 1){
        assay_obj <- Seurat::CreateAssayObject(data = data_norm)
      } else {
        stop(paste0('Raw and normalized data not found for assay ',assay_use))
      }
      sobj[[assay_use]] <- assay_obj
      if ('scaled' %in% slot_use){
        data_scale <- as.matrix(expr_use[['scaled']][])
        sobj <- Seurat::SetAssayData(sobj,slot = "scale.data",
                                     new.data = data_scale,
                                     assay = assay_use)
      }
    }

    # add cell metadata
    meta_cells <- data.table::setDF(
      get_cell_metadata(
        gobject = gobject,
        spat_unit = spat_unit,
        feat_type = assay_use,
        output = 'data.table',
        copy_obj = TRUE
      )
    )
    rownames(meta_cells) <- meta_cells$cell_ID
    meta_cells <- meta_cells[,-which(colnames(meta_cells) == 'cell_ID')]
    if(ncol(meta_cells) > 0) {
      colnames(meta_cells) <- paste0(assay_use,"_",colnames(meta_cells))
    }
    sobj <- Seurat::AddMetaData(sobj,metadata = meta_cells[Seurat::Cells(sobj),])

    # add feature metadata
    meta_genes <- data.table::setDF(
      get_feature_metadata(
        gobject = gobject,
        spat_unit = spat_unit,
        feat_type = assay_use,
        output = 'data.table',
        copy_obj = TRUE
      )
    )
    rownames(meta_genes) <- meta_genes$feat_ID
    sobj[[assay_use]]@meta.features <- cbind(sobj[[assay_use]]@meta.features,meta_genes)


    # dim reduction
    # note: Seurat requires assay name specification for each dim reduc
    avail_dr = list_dim_reductions(gobject = gobject, spat_unit = spat_unit, feat_type = assay_use,)
    if (nrow(avail_dr) > 0){
      dr_use = avail_dr[, name]
      for (i in seq(nrow(avail_dr))){
        dr_name = avail_dr[i, name]
        dr_type = avail_dr[i, dim_type]
        dr_obj <- get_dimReduction(
          gobject = gobject,
          output = 'dimObj',
          spat_unit = spat_unit,
          feat_type = assay_use,
          reduction_method = dr_type,
          name = dr_name
        )
        emb_use <- dr_obj[][Seurat::Cells(sobj),]
        if (sum(c('loadings','eigenvalues') %in% names(slot(dr_obj, 'misc'))) == 2){
          loadings_use <- slot(dr_obj, 'misc')$loadings
          stdev_use <- slot(dr_obj, 'misc')$eigenvalues
          sobj[[dr_name]] <- Seurat::CreateDimReducObject(embeddings = as.matrix(emb_use),
                                                          loadings = loadings_use,
                                                          key = paste0(dr_name, '_'),
                                                          stdev = stdev_use,
                                                          assay = assay_use)
        } else {
          sobj[[dr_name]] <- Seurat::CreateDimReducObject(embeddings = as.matrix(emb_use),
                                                          key = paste0(dr_name, '_'),
                                                          assay = assay_use)
        }
      }
    }



    # network objects
    # expression network
    avail_nn = list_nearest_networks(gobject = gobject, spat_unit = spat_unit, feat_type = assay_use)
    if (nrow(avail_nn) > 0){
      for (i in seq(nrow(avail_nn))){
        nn_name = avail_nn[i, name]
        nn_type = avail_nn[i, nn_type]
        nn_use <- get_NearestNetwork(
          gobject = gobject,
          spat_unit = spat_unit,
          feat_type = assay_use,
          nn_network_to_use = nn_type,
          network_name = nn_name,
          output = 'data.table'
        )
        idx1 <- match(nn_use$from,Seurat::Cells(sobj))
        idx2 <- match(nn_use$to,Seurat::Cells(sobj))
        edge_weight <- nn_use$weight
        nn_mtx <- Matrix::sparseMatrix(i = idx1,j = idx2,x = edge_weight,dims = c(ncol(sobj),ncol(sobj)))
        rownames(nn_mtx) <- colnames(nn_mtx) <- Seurat::Cells(sobj)
        nn_name <- paste0('expr_',nn_name)
        sGraph <- Seurat::as.Graph(nn_mtx)
        sGraph@assay.used = assay_use
        sobj[[nn_name]] = sGraph
      }
    }

  }

  # spatial coordinates
  loc_use <- data.table::setDF(
    get_spatial_locations(
      gobject = gobject,
      spat_unit = spat_unit,
      output = 'data.table',
      copy_obj = TRUE,
      ... # allow setting of spat_loc_name through additional params
    )
  )
  rownames(loc_use) <- loc_use$cell_ID
  sobj <- Seurat::AddMetaData(sobj, metadata = loc_use)
  # add spatial coordinates as new dim reduct object
  loc_2 <- loc_use[,c('sdimx','sdimy')]
  colnames(loc_2) <- c('spatial_1','spatial_2')
  sobj[['spatial']] <- Seurat::CreateDimReducObject(embeddings = as.matrix(loc_2),
                                                    assay = names(sobj@assays)[1],
                                                    key = 'spatial_')



  # spatial network
  avail_sn = list_spatial_networks(gobject = gobject, spat_unit = spat_unit)
  if (nrow(avail_sn) > 0){
    sn_all = avail_sn[, name]
    for (i in sn_all){
      snt_use <- get_spatialNetwork(gobject = gobject,
                                    spat_unit = spat_unit,
                                    name = i,
                                    output = 'networkDT')
      idx1 <- match(snt_use$from,Seurat::Cells(sobj))
      idx2 <- match(snt_use$to,Seurat::Cells(sobj))
      edge_weight <- snt_use$weight
      nn_mtx <- Matrix::sparseMatrix(i = idx1,j = idx2,x = edge_weight,dims = c(ncol(sobj),ncol(sobj)))
      rownames(nn_mtx) <- colnames(nn_mtx) <- Seurat::Cells(sobj)
      nn_name <- paste0('spatial_',i)
      spatGraph = Seurat::as.Graph(nn_mtx)
      spatGraph@assay.used = names(sobj@assays)[1]
      sobj[[nn_name]] <- spatGraph
    }
  }

  return (sobj)
}


#' @title seuratToGiotto_OLD
#' @name seuratToGiotto_OLD
#' @description Converts Seurat object into a Giotto object. Deprecated, see \code{\link{giottoToSeurat}}
#' @param obj_use Seurat object
#' @param ... additional params to pass
#' @return Giotto object
#' @export
seuratToGiotto_OLD <- function(obj_use = NULL,
                               ...){
  requireNamespace('Seurat')
  requireNamespace('Giotto')

  # get general info in basic seurat structures
  obj_assays <- names(obj_use@assays)
  if ('Spatial' %in% obj_assays){
    obj_assays <- c('Spatial',obj_assays[-which(obj_assays == 'Spatial')])
  }

  obj_dimReduc <- names(obj_use@reductions)
  obj_dimReduc_assay <- sapply(obj_dimReduc,function(x)
    obj_use[[x]]@assay.used)

  obj_graph_expr <- names(obj_use@graphs)
  obj_graph_expr_assay <- sapply(obj_graph_expr,function(x)
    obj_use[[x]]@assay.used)

  obj_meta_cells <- obj_use@meta.data
  obj_meta_genes <- lapply(obj_assays,function(x)
    obj_use[[x]]@meta.features)
  names(obj_meta_genes) <- obj_assays

  obj_img <- obj_use@images
  obj_img_names <- names(obj_img)
  loc_use <- lapply(obj_img_names,function(x){
    temp <- obj_img[[x]]@coordinates
    temp <- as.data.frame(temp[,c('col','row')])
    # temp$region <- x
    return (temp)
  })
  loc_use <- Reduce(rbind,loc_use)

  # add assay data: raw, normalized & scaled
  for (i in 1:length(obj_assays)){
    data_raw <- Seurat::GetAssayData(obj_use,slot = 'counts',assay = obj_assays[i])
    data_norm <- Seurat::GetAssayData(obj_use,slot = 'data',assay = obj_assays[i])
    data_scale <- Seurat::GetAssayData(obj_use,slot = 'scale.data',assay = obj_assays[i])

    if (i == 1 & obj_assays[i] == 'Spatial'){
      feat_use <- 'rna'
      test <- createGiottoObject(expression = obj_use[[obj_assays[i]]]@counts,
                                 spatial_locs = loc_use,
                                 expression_feat = 'rna')
      test <- addCellMetadata(test,feat_type = feat_use,new_metadata = obj_meta_cells)
    } else {
      feat_use <- obj_assays[i]
      test@expression[[feat_use]][['raw']] <- data_raw
      test@feat_ID[[feat_use]] = rownames(data_raw)
      test@feat_metadata[[feat_use]] = data.table::data.table(feat_ID = test@feat_ID[[feat_use]])
    }
    if (nrow(data_norm) > 0){
      test@expression[[feat_use]][['normalized']] <- data_norm
    }
    if (nrow(data_scale) > 0){
      test@expression[[feat_use]][['scaled']] <- data_scale
    }

    # gene metadata
    if (length(obj_meta_genes[[i]]) > 0){
      test <- addFeatMetadata(test,feat_type = feat_use,
                              new_metadata = obj_meta_genes[[i]])
    }
  }

  # add dim reduction
  for (i in obj_dimReduc){
    if (!i %in% c('pca','umap','tsne')){
      next
    } else {
      dimReduc_name <- i
      dimReduc_method <- i
      dimReduc_coords <- obj_use[[i]]@cell.embeddings
      dimReduc_misc <- list(obj_use[[i]]@stdev,
                            obj_use[[i]]@feature.loadings,
                            obj_use[[i]]@feature.loadings.projected)
      names(dimReduc_misc) <- c('eigenvalues','loadings','loadings_projected')
      dimObject <- create_dim_obj(name = dimReduc_name,
                                  reduction_method = dimReduc_method,
                                  coordinates = dimReduc_coords,
                                  misc = dimReduc_misc)
      test@dimension_reduction[['cells']][[dimReduc_method]][[dimReduc_name]] <- dimObject
    }
  }

  # add expr nearest neighbors
  for (i in obj_graph_expr){
    mtx_use <- obj_use[[i]]
    ig_use <- igraph::graph_from_adjacency_matrix(mtx_use,weighted = T)
    g_type <- unlist(strsplit(i,split = "_"))[2]
    g_val <- i
    test@nn_network[[g_type]][[g_val]][['igraph']] <- ig_use
  }
  return (test)

}




#' Convert a Seurat object to a Giotto object
#'
#' @param sobject Input Seurat object to convert to Giotto object
#' @param spatial_assay Specify name of the spatial assay slot in Seurat. Default is \code{"Spatial"}.
#' @param dim_reduction Specify which dimensional reduction computations to fetch from
#'  input Seurat object. Default is \code{"c('pca', 'umap')"}.
#' @param subcellular_assay Specify name of the subcellular assay in input object.
#'  Default is \code{"Vizgen"}.
#' @return A Giotto object converted from Seurat object with all computations stored in it.
#' @export
seuratToGiotto = function(sobject,
                          spatial_assay = 'Spatial',
                          dim_reduction = c('pca','umap'),
                          subcellular_assay = 'Vizgen'){
  package_check('Seurat')

  if(is.null(Seurat::GetAssayData(object = sobject, slot = "counts", assay = spatial_assay))) {
    wrap_msg('No raw expression values are provided in spatial_assay')
    return(sobject)

  } else {

    exp = Seurat::GetAssayData(object = sobject, slot = "counts", assay = spatial_assay)
    if(!is.null(sobject@assays$SCT)){
      normexp = Seurat::GetAssayData(object = sobject, slot = "counts", assay = 'SCT')
    }

    if(!is.null(slot(sobject, 'assays')[[spatial_assay]]@data)){
      normexp = Seurat::GetAssayData(object = sobject, slot = "data", assay = spatial_assay)
    }

    # Cell Metadata
    cell_metadata = sobject@meta.data

    # Dimension Reduction
    if(sum(sapply(dim_reduction,function(x) length(sobject@reductions[[x]]))) == 0) {
      dimReduc_list = NULL
    } else {
      dimReduc_list = lapply(dim_reduction,function(x){
        dim_coord = as.matrix(Seurat::Embeddings(object = sobject,reduction = x))
        dim_load = as.matrix(Seurat::Loadings(object = sobject, reduction = x))
        dim_eig = Seurat::Stdev(sobject, reduction = x)
        if (length(dim_eig) > 0){
          dim_eig = sapply(dim_eig, function(x) x ^ 2)
        }
        colnames(dim_coord) = paste0('Dim.',1:ncol(dim_coord))
        if (length(dim_load) > 0){
          colnames(dim_load) = paste0('Dim.',1:ncol(dim_load))
        }
        dimReduc = create_dim_obj(name = x,
                                  reduction = 'cells',
                                  reduction_method = x,
                                  spat_unit = 'cell',
                                  feat_type = 'rna',
                                  provenance = NULL,
                                  coordinates = dim_coord,
                                  misc = list(eigenvalues = dim_eig, loadings = dim_load))

        return(dimReduc)
      })
      # names(dimReduc_list) <- dim_reduction
    }

    # Spatial Locations
    if(length(sobject@assays[[spatial_assay]]) == 0) {
      spat_loc = NULL
    } else {

      # !requires image objects!
      spat_coord = Seurat::GetTissueCoordinates(sobject)
      spat_coord = cbind(rownames(spat_coord), data.frame(spat_coord, row.names=NULL))
      colnames(spat_coord) = c("cell_ID", "sdimy", "sdimx")
      spat_loc = spat_coord
    }


    # Subcellular
    name = names(sobject@images)
    if(length(sobject@assays[[subcellular_assay]]) == 1) {

      spat_coord = Seurat::GetTissueCoordinates(sobject)
      colnames(spat_coord) = c("sdimx", "sdimy", "cell_ID")
      exp = exp[  , c(intersect(spat_coord$cell_ID, colnames(exp)))]
      spat_loc = spat_coord
    }
    if (!length(sobject@images) == 0) {
      if ("molecules" %in% methods::slotNames(sobject@images[[name]]) == TRUE) {
        if(!length(sobject@images[[name]][["molecules"]]) == 0) {

          assay = names(sobject@assays)
          featnames = rownames(sobject@assays[[assay]]@meta.features)
          mol_spatlocs = data.table::data.table()

          for (x in featnames) {
            df = (Seurat::FetchData(sobject[[name]][["molecules"]], vars = x))
            mol_spatlocs = rbind(mol_spatlocs, df)
          }
          gpoints = createGiottoPoints(mol_spatlocs, feat_type = "rna")

        }
      }
    }
  }

  gobject = createGiottoObject(exp,
                               spatial_locs = spat_loc,
                               dimension_reduction = dimReduc_list)
  if (exists('normexp') == TRUE) {
    exprObj = create_expr_obj(name = 'normalized',
                              exprMat = normexp,
                              spat_unit = 'cell',
                              feat_type = 'rna',
                              provenance = 'cell')
    gobject = set_expression_values(gobject = gobject, values = exprObj, set_defaults = FALSE)
    # gobject@expression$cell$rna$normalized = normexp
  }
  gobject = addCellMetadata(gobject = gobject, new_metadata = cell_metadata)


  if (exists('gpoints') == TRUE) {
    gobject = addGiottoPoints(gobject = gobject,
                              gpoints = list(gpoints))
  }

  return (gobject)
}


## SpatialExperiment object ####

#' Utility function to convert a Giotto object to a SpatialExperiment object.
#'
#' @param giottoObj Input Giotto object to convert to a SpatialExperiment object.
#' @param verbose A boolean value specifying if progress messages should be displayed
#' or not. Default \code{TRUE}.
#'
#' @return A SpatialExperiment object that contains data from the input Giotto object.
#' @examples
#' \dontrun{
#' mini_gobject <- GiottoData::loadGiottoMini('vizgen')
#' giottoToSpatialExperiment(mini_gobject)
#' }
#' @export
giottoToSpatialExperiment <- function(giottoObj, verbose = TRUE){

  spat_unit = NULL

  # Load required packages
  # package_check(pkg_name = "SummarizedExperiment", repository = 'Bioc') # SP should load this?
  # package_check(pkg_name = "SingleCellExperiment", repository = 'Bioc') # SP should load this?
  package_check(pkg_name = "SpatialExperiment", repository = 'Bioc')
  package_check(pkg_name = "S4Vectors", repository = 'Bioc')

  # SpatialExperiment objects list (one object for each spatial unit)
  speList <- list()

  # Expression Matrices
  giottoExpr <- list_expression(giottoObj)

  # Iterate over spatial units
  spatialUnits <- unique(giottoExpr$spat_unit) # a function to get spat units?
  for(su in seq(spatialUnits)){
    if(verbose) message("Processing spatial unit: '", spatialUnits[su], "'")
    # Check if expression matrices exist in input object
    if(!is.null(giottoExpr)){
      if(verbose) message("Copying expression matrix: '", giottoExpr[1]$name, "' for spatial unit: '", spatialUnits[su], "'")
      exprMat <- get_expression_values(
        gobject = giottoObj,
        spat_unit = spatialUnits[su],
        feat_type = giottoExpr[1]$feat_type,
        values = giottoExpr[1]$name,
        output = "matrix")
      names(rownames(exprMat)) <- NULL
      names(colnames(exprMat)) <- NULL
      exprMat <- list(exprMat)
      names(exprMat)[1] <- giottoExpr[1]$name
      # Creating SPE object with first expression matrix
      spe <- SpatialExperiment::SpatialExperiment(assays = exprMat)
      SummarizedExperiment::assayNames(spe) <- paste0(giottoExpr[1]$name, "_",
                                                      giottoExpr[1]$feat_type, "_",
                                                      spatialUnits[su])
      giottoExpr <- giottoExpr[-1, ]
    } else{
      stop("The input Giotto object must contain atleast one expression matrix.")
    }

    # Copying remaining expression matrices if they exist
    if(nrow(giottoExpr[spat_unit == spatialUnits[su]]) > 0){
      for(i in seq(nrow(giottoExpr))){
        if(verbose) message("Copying expression matrix: '", giottoExpr[i]$name, "' for spatial unit: '", spatialUnits[su], "'")
        # SPE does not have specific slots for different units, instead joining multiple unit names to identify them
        SummarizedExperiment::assay(
          spe,
          paste0(giottoExpr[i]$name, "_",
                 giottoExpr[i]$feat_type, "_",
                 spatialUnits[su]),
          withDimnames = FALSE) <- get_expression_values(
            gobject = giottoObj,
            spat_unit = spatialUnits[su],
            feat_type = giottoExpr[i]$feat_type,
            values = giottoExpr[i]$name,
            output = "matrix")
      }
    }

    # Cell Metadata to ColData
    pData <- pDataDT(gobject = giottoObj, spat_unit = spatialUnits[su])
    if(nrow(pData) > 0){
      if(verbose) message("Copying phenotype data for spatial unit: '", spatialUnits[su], "'")
      SummarizedExperiment::colData(spe) <- S4Vectors::DataFrame(pData, row.names = pData$cell_ID)
    } else{
      if(verbose)  message("No phenotype data found in input Giotto object")
    }

    # Feature Metadata to RowData
    fData <- fDataDT(gobject = giottoObj, spat_unit = spatialUnits[su])
    if(nrow(fData) > 0){
      if(verbose) message("Copying feature metadata for spatial unit: '", spatialUnits[su], "'")
      SummarizedExperiment::rowData(spe) <- fData
    } else{
      if(verbose) message("No feature metadata found in input Giotto object")
    }

    # Spatial Locations to Spatial Coordinates
    spatialLocs <- get_spatial_locations(gobject = giottoObj,
                                         spat_unit = spatialUnits[su],
                                         output = "data.table")
    if(!is.null(spatialLocs)){
      if(verbose) message("Copying spatial locations for spatial unit: '", spatialUnits[su], "'")
      SpatialExperiment::spatialCoords(spe) <- data.matrix(spatialLocs[, 1:2])
    } else{
      if(verbose) message("No spatial locations found in the input Giotto object")
    }

    # DimReductions
    giottoReductions <- list_dim_reductions(gobject = giottoObj, spat_unit = spatialUnits[su])
    if(!is.null(giottoReductions)){
      if(verbose) message("Copying reduced dimensions for spatial unit: '", spatialUnits[su], "'")
      for(i in seq(nrow(giottoReductions))){
        SingleCellExperiment::reducedDim(spe, giottoReductions[i]$name) <- get_dimReduction(
          gobject = giottoObj,
          reduction = "cells",
          spat_unit = spatialUnits[su],
          feat_type = giottoReductions[i]$feat_type,
          reduction_method = giottoReductions[i]$dim_type,
          name = giottoReductions[i]$name,
          output = "data.table")
      }
    } else{
      if(verbose) message("No reduced dimensions found in the input Giotto object")
    }


    # NN Graph
    giottoNearestNetworks <- list_nearest_networks(gobject = giottoObj, spat_unit = spatialUnits[su])
    if(!is.null(giottoNearestNetworks)){
      if(verbose) message("Copying nearest networks for spatial unit: '", spatialUnits[su], "'")
      for(i in seq(nrow(giottoNearestNetworks))){
        nn_network <- get_NearestNetwork(
          gobject = giottoObj,
          spat_unit = spatialUnits[su],
          nn_network_to_use = giottoNearestNetworks[i]$type,
          network_name = giottoNearestNetworks[i]$name,
          output = "data.table")

        # SPE stores in colpairs, with col indices instead of colnames
        cell1 <- match(nn_network$from, pData$cell_ID)
        cell2 <- match(nn_network$to, pData$cell_ID)

        SingleCellExperiment::colPair(spe, giottoNearestNetworks[i]$name) <- S4Vectors::SelfHits(
          cell1, cell2, nnode=ncol(spe),
          nn_network[, -1:-2] #removing from and to
        )
      }
    } else{
      if(verbose) message("No nearest networks found in the input Giotto object")
    }

    # Spatial Networks
    giottoSpatialNetworks <- list_spatial_networks(gobject = giottoObj, spat_unit = spatialUnits[su])
    if(!is.null(giottoSpatialNetworks)){
      if(verbose) message("Copying spatial networks for spatial unit: '", spatialUnits[su], "'")
      for(i in seq(nrow(giottoSpatialNetworks))){
        sp_network <- get_spatialNetwork(
          gobject = giottoObj,
          spat_unit = spatialUnits[su],
          name = giottoSpatialNetworks[i]$name,
          output = "networkDT")

        # spe stores in colpairs, with col indices instead of colnames
        cell1 <- match(sp_network$from, pData$cell_ID)
        cell2 <- match(sp_network$to, pData$cell_ID)

        SingleCellExperiment::colPair(spe, giottoSpatialNetworks[i]$name) <- S4Vectors::SelfHits(
          cell1, cell2, nnode=ncol(spe),
          sp_network[, -1:-2] #removing from and to
        )
      }
    } else{
      if(verbose) message("No spatial networks found in the input Giotto object")
    }

    # SpatialImages
    giottoImages <- list_images(gobject = giottoObj)
    if(!is.null(giottoImages)){
      for(i in seq(nrow(giottoImages))){

        img <- get_giottoImage(
          gobject = giottoObj,
          image_type = giottoImages[i]$img_type,
          name = giottoImages[i]$name)

        if(!is.null(img@file_path)){

          if(verbose) message("Copying spatial image: ", img@name)

          tryCatch(
            expr = {
              spe <- SpatialExperiment::addImg(spe,
                                               sample_id = spe$sample_id[i],
                                               image_id = img@name,
                                               imageSource = img@file_path,
                                               scaleFactor = mean(img@scale_factor),
                                               load = TRUE)
            },
            error = function(e){
              message("Error copying spatial image: ", img@name, ". Please check if the image path is correct and the image exists at that path.")
            }
          )
        }
        else{
          if(verbose) message("\t - Skipping image with NULL file path: ", img@name)
        }
        S4Vectors::metadata(spe)[[img@name]] <- img
      }
    } else{
      if(verbose) message("No spatial images found in the input Giotto object")
    }

    if(verbose) message("")

    # Add spe for current spatial unit to speList
    speList[[su]] <- spe
  }

  # return list of spe objects
  return(speList)
}


#' Utility function to convert a SpatialExperiment object to a Giotto object
#'
#' @param spe Input SpatialExperiment object to convert to a Giotto object.
#' @param python_path Specify the path to python.
#' @param nn_network Specify the name of the nearest neighbour network(s)
#' in the input SpatialExperiment object. Default \code{NULL} will use
#' all existing networks.
#' @param sp_network Specify the name of the spatial network(s) in the input
#' SpatialExperiment object. Default \code{NULL} will use all existing
#' networks. This can be a vector of multiple network names.
#' @param verbose A boolean value specifying if progress messages should
#' be displayed or not. Default \code{TRUE}.
#' @import data.table
#' @return Giotto object
#' @examples
#' \dontrun{
#' library(SpatialExperiment)
#' example(read10xVisium, echo = FALSE)
#' spatialExperimentToGiotto(spe)
#' }
#' @export
spatialExperimentToGiotto <- function(spe,
                                      python_path,
                                      nn_network = NULL,
                                      sp_network = NULL,
                                      verbose = TRUE){

  # Create giotto instructions and set python path
  instrs <- createGiottoInstructions(python_path = python_path)

  # Create Giotto object with first matrix
  exprMats <- SummarizedExperiment::assays(spe)
  exprMatsNames <- SummarizedExperiment::assayNames(spe)
  firstMatrix <- exprMats[[1]]

  #check unique colnames
  if(length(unique(colnames(firstMatrix))) != length(colnames(firstMatrix))){
    colnames(firstMatrix) <- make.names(colnames(firstMatrix), unique = TRUE)
  }

  if(verbose) message("Creating Giotto object with ", exprMatsNames[1], " matrix")
  suppressWarnings(suppressMessages(giottoObj <- createGiottoObject(expression = firstMatrix,
                                                                    instructions = instrs)))
  exprMats[[1]] <- NULL
  exprMatsNames <- exprMatsNames[-1]

  # Copying remaining matrices
  if(length(exprMats) > 0){
    for(i in seq(exprMats)){
      if(verbose) message("Copying expression matrix: ", exprMatsNames[i])
      exprObj <- create_expr_obj(name = exprMatsNames[i], exprMat = exprMats[[i]])
      giottoObj <- set_expression_values(gobject = giottoObj, values = exprObj)
    }
  }

  # Phenotype Data
  pData <- SummarizedExperiment::colData(spe)

  # To handle cell_ID duplication issues
  if ("cell_ID" %in% colnames(pData)) {pData$`cell_ID` <- NULL}
  if(nrow(pData) > 0){
    if(verbose) message("Copying phenotype data")
    giottoObj <- addCellMetadata(gobject = giottoObj, new_metadata = as.data.table(pData))
  }

  # Feature Metadata
  fData <- SummarizedExperiment::rowData(spe)
  if(nrow(fData) > 0){
    if(verbose) message("Copying feature metadata")
    giottoObj <- addFeatMetadata(gobject = giottoObj, new_metadata = as.data.table(fData))
  }

  # Reduced Dimensions
  redDims <- SingleCellExperiment::reducedDims(spe)
  redDimsNames <- SingleCellExperiment::reducedDimNames(spe)
  if(length(redDims) > 0){
    for(i in seq(length(redDims))){
      if(verbose) message("Copying reduced dimensions")
      dimRedObj <- create_dim_obj(name = redDimsNames[i],
                                  coordinates = redDims[[i]],
                                  reduction_method = redDimsNames[i])
      ### ### ### ### ### ### ### ### ### ### ### ### ### ### ### ### ### ###
      giottoObj <- set_dimReduction(gobject = giottoObj, dimObject = dimRedObj)
      ### ### ### ### ### ### ### ### ### ### ### ### ### ### ### ### ### ###
    }
  }

  # Spatial Locations
  spatialLocs <- SpatialExperiment::spatialCoords(spe)
  if(ncol(spatialLocs) > 0){
    if(verbose) message("Copying spatial locations")
    spatialLocsDT <- data.table::data.table(sdimx = spatialLocs[, 1], sdimy = spatialLocs[, 2], cell_ID = colnames(spe))
    spatLocsObj <- create_spat_locs_obj(name = "spatLocs", coordinates = spatialLocsDT)
    giottoObj <- set_spatial_locations(gobject = giottoObj, spatlocs = spatLocsObj)
  }

  # Spatial Images
  spatialImages <- SpatialExperiment::imgData(spe)
  if(nrow(spatialImages) > 0){
    for(i in seq(nrow(spatialImages))){
      if(verbose) message("Copying spatial images")
      spImg <- SpatialExperiment::getImg(spe,
                                         spatialImages[i, "sample_id"],
                                         spatialImages[i, "image_id"])
      mObject <- magick::image_read(grDevices::as.raster(spImg))
      giottoImage <- createGiottoImage(gobject = giottoObj,
                                       mg_object = mObject,
                                       scale_factor = spatialImages[i, "scaleFactor"])
      giottoObj <- addGiottoImage(gobject = giottoObj,
                                  images = list(giottoImage))

    }
  }

  # Networks
  networks <- SingleCellExperiment::colPairs(spe)
  # Spatial Networks
  if(!is.null(sp_network)){
    if(all(sp_network %in% names(networks))){
      for(i in seq(sp_network)){
        if(verbose) message("Copying spatial networks")
        networkDT = as.data.table(networks[[sp_network[i]]])
        networkDT$to <- colnames(spe)[networkDT$to]
        networkDT$from <- colnames(spe)[networkDT$from]
        spatNetObj <- create_spat_net_obj(
          networkDT = networkDT)
        giottoObj <- set_spatialNetwork(gobject = giottoObj,
                                        spatial_network = spatNetObj,
                                        name = sp_network[i])
        networks[[sp_network[i]]] <- NULL
      }
    }
  }

  # Nearest Neighbour Networks
  if(!is.null(nn_network)){
    if(nn_network %in% names(networks)){
      for(i in seq(nn_network)){
        if(verbose) message("Copying nearest neighbour networks")
        nnNetObj <- create_nn_net_obj(name = nn_network[i],
                                      igraph = networks[[nn_network[i]]])
        giottoObj <- set_NearestNetwork(gobject = giottoObj,
                                        nn_network = nnNetObj)
        networks[[nn_network[i]]] <- NULL
      }
    }
  }

  # if not specified, storing remaining as NN
  if(length(networks) > 0){
    for(i in seq(networks)){
      if(verbose) message("Copying additional networks")
      nnNetObj <- create_nn_net_obj(name = names(networks)[i],
                                    igraph = networks[[i]])
      giottoObj <- set_NearestNetwork(gobject = giottoObj,
                                      nn_network = nnNetObj)
    }
  }

  return(giottoObj)
}





# SpatialExperiment methods ####

# register methods if SpatialExperiment is present
if (requireNamespace('SpatialExperiment', quietly = TRUE)) {

  setMethod(
    SingleCellExperiment::colData,
    signature('giotto'),
    function(x, spat_unit = NULL, feat_type = NULL, ...
    ) {
      pDataDT(
        gobject = x,
        spat_unit = spat_unit,
        feat_type = feat_type, ...
      ) %>%
        S4Vectors::DataFrame()
    })

  setMethod(
    # TODO generate DataFrame of ENSG and gene symbols
    SingleCellExperiment::rowData,
    signature('giotto'),
    function(x, spat_unit = NULL, feat_type = NULL, ...
    ) {
      fDataDT(
        gobject = x,
        spat_unit = spat_unit,
        feat_type = feat_type, ...
      ) %>%
        S4Vectors::DataFrame()
    })

}






# older Giotto versions ####

#' Convert a master Giotto object to suite
#'
#' @param gobject A Giotto object created with master version
#' @param expression_feat available features (e.g. rna, protein, ...)
#'
#' @return A Giotto object compatible with suite version
#' @export
#'
giottoMasterToSuite <- function(gobject,
                                expression_feat = 'rna') {
  master_object = gobject

  spatial_locs = cell_metadata = feat_metadata = instructions = NULL

  if(!is.null( master_object@spatial_locs)) {
    spatial_locs = master_object@spatial_locs
  }

  if(!is.null(master_object@cell_metadata)) {
    cell_metadata = master_object@cell_metadata
  }

  if(!is.null(master_object@gene_metadata)) {
    feat_metadata = master_object@gene_metadata
    colnames(feat_metadata)[1] = 'feat_ID'
  }

  # instructions
  if(!is.null(master_object@instructions)) {
    instructions = master_object@instructions
  }

  # create Giotto object
  gobject = createGiottoObject(expression = master_object@raw_exprs,
                               expression_feat = expression_feat,
                               spatial_locs = spatial_locs,
                               cell_metadata = cell_metadata,
                               feat_metadata = feat_metadata,
                               instructions = instructions)

  # add normalized expression matrix
  if(!is.null(master_object@norm_expr)){
    x = createExprObj(master_object@norm_expr,
                      name = 'normalized',
                      feat_type = expression_feat)
    gobject = setExpression(gobject,
                            x = x,
                            spat_unit = 'cell',
                            feat_type = expression_feat,
                            name = 'normalized')
  }

  # add scaled expression matrix
  if(!is.null(master_object@norm_scaled_expr)){
    x = createExprObj(master_object@norm_scaled_expr,
                      name = 'scaled',
                      feat_type = expression_feat)
    gobject = setExpression(gobject,
                            x = x,
                            spat_unit = 'cell',
                            feat_type = expression_feat,
                            name = 'scaled')
  }

  # dimension_reduction
  if(!is.null(master_object@dimension_reduction)) {
    dimension_reduction_master = master_object@dimension_reduction

    for (i in names(master_object@dimension_reduction$cells)) {
      j = names(dimension_reduction_master$cells[[i]])
      dimension_reduction = createDimObj(coordinates = dimension_reduction_master$cells[[i]][[j]]$coordinates,
                                         name = dimension_reduction_master$cells[[i]][[j]]$name,
                                         feat_type = expression_feat,
                                         method = dimension_reduction_master$cells[[i]][[j]]$reduction_method,
                                         misc = dimension_reduction_master$cells[[i]][[j]]$misc)
      gobject = setDimReduction(gobject,
                                dimension_reduction,
                                spat_unit = 'cell',
                                feat_type = expression_feat,
                                name = i,
                                reduction_method = dimension_reduction_master$cells[[i]][[j]]$reduction_method)

    }
  }

  # nn_network
  if(!is.null(master_object@nn_network)) {
    nn_network_master = master_object@nn_network

    for (i in names(nn_network_master)) {
      for (j in names(nn_network_master[[i]])) {
        k = names(nn_network_master[[i]][[j]])
        nn_network = createNearestNetObj(name = i,
                                         network = nn_network_master[[i]][[j]][[k]],
                                         feat_type = expression_feat)

        gobject = setNearestNetwork(gobject,
                                    nn_network,
                                    spat_unit = 'cell',
                                    feat_type = expression_feat,
                                    nn_type = i,
                                    name = j)
      }

    }

  }

  # spatial_network
  if(!is.null(master_object@spatial_network)) {
    spatial_network_master = master_object@spatial_network$spatial_network
    spatial_network = createSpatNetObj(network = spatial_network_master$networkDT,
                                       name = spatial_network_master$name,
                                       networkDT_before_filter = spatial_network_master$networkDT_before_filter,
                                       method = spatial_network_master$method,
                                       parameters = spatial_network_master$parameters,
                                       outputObj = spatial_network_master$outputObj,
                                       cellShapeObj = spatial_network_master$cellShapeObj,
                                       crossSectionObjects = spatial_network_master$crossSectionObjects,
                                       misc = spatial_network_master$misc
    )
    gobject = setSpatialNetwork(gobject,
                                spatial_network,
                                spat_unit = 'cell',
                                name = spatial_network_master$name)
  }

  # spatial_enrichment
  if(!is.null(master_object@spatial_enrichment)) {
    spatial_enrichment_master = master_object@spatial_enrichment

    for (i in names(spatial_enrichment_master)) {
      spatial_enrichment = createSpatEnrObj(spatial_enrichment_master[[i]],
                                            name = i,
                                            feat_type = expression_feat,
                                            method = i)

    }

    gobject = set_spatial_enrichment(gobject,
                                     spatial_enrichment,
                                     spat_unit = 'cell',
                                     feat_type = expression_feat,
                                     enrichm_name = i)
  }

  # spatial_grid
  if(!is.null(master_object@spatial_grid)) {
    spatial_grid_master = master_object@spatial_grid

    spatial_grid = new('spatialGridObj',
                       name = spatial_grid_master$spatial_grid$name,
                       method = spatial_grid_master$spatial_grid$method,
                       parameters = spatial_grid_master$spatial_grid$parameters,
                       gridDT = spatial_grid_master$spatial_grid$gridDT,
                       feat_type = expression_feat,
                       misc = spatial_grid_master$spatial_grid$misc)

    gobject = setSpatialGrid(gobject,
                             spatial_grid,
                             spat_unit = 'cell',
                             feat_type = expression_feat,
                             name = spatial_grid_master$spatial_grid$name)
  }

  return(gobject)
}

<|MERGE_RESOLUTION|>--- conflicted
+++ resolved
@@ -43,14 +43,10 @@
    geneDT = data.table::as.data.table(geneExpData[['gene']])
    
    exprDT = data.table::as.data.table(geneExpData[['expression']])
-<<<<<<< HEAD
    exprDT[ , count := lapply(.SD, as.integer), .SDcols = "count"]
    data.table::setorder(exprDT, x, y) # sort by x, y coords (ascending)
    geneDT = data.table::as.data.table(geneExpData[['gene']])
-   rm(geneExpData)
-=======
-   exprDT$count = as.integer(exprDT$count)
->>>>>>> 08c929d8
+   
    if(isTRUE(verbose)) wrap_msg('finished reading in .gef', bin_size, '\n')
 
    # 2. create spatial locations
