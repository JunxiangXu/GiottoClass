--- conflicted
+++ resolved
@@ -1956,13 +1956,8 @@
         # Dimension Reduction
         if (sum(vapply(
             dim_reduction,
-<<<<<<< HEAD
             function(x) length(sobject@reductions[[x]]),
             FUN.VALUE = integer(1L)
-=======
-            function(x) length(sobject@reductions[[x]],
-                               FUN.VALUE = integer(1L))
->>>>>>> 080a29e6
         )) == 0) {
             dimReduc_list <- NULL
         } else {
@@ -2247,22 +2242,13 @@
         feat_metadata <- sobject[[]]
         feat_metadata <- data.table::as.data.table(
         feat_metadata, keep.rownames = TRUE)
-        
-<<<<<<< HEAD
+
         # rownames of both kept as `rn`
         # Dimension Reduction
         if (sum(vapply(
             dim_reduction,
             function(x) length(sobject@reductions[[x]]),
             FUN.VALUE = integer(1L)
-=======
-        
-        # Dimension Reduction
-        if (sum(vapply(
-            dim_reduction,
-            function(x) length(sobject@reductions[[x]],
-                               FUN.VALUE = integer(1L))
->>>>>>> 080a29e6
         )) == 0) {
             dimReduc_list <- NULL
         } else {
@@ -2310,22 +2296,12 @@
                 object = sobject,
                 assay = spatial_assay
             ))) {
-<<<<<<< HEAD
                 spat_coord <- Seurat::GetTissueCoordinates(
                   sobject,
                   scale = NULL,
                   cols = c(
                   "imagerow",
                   "imagecol"))
-=======
-                spat_coord <- Seurat::GetTissueCoordinates(sobject,
-                                                           scale = NULL,
-                                                           cols = c(
-                                                           "imagerow",
-                                                           "imagecol"))
-                # spat_coord = cbind(rownames(spat_coord),
-                # data.frame(spat_coord, row.names=NULL))
->>>>>>> 080a29e6
 
                 if (!("cell" %in% spat_coord)) {
                     spat_coord$cell_ID <- rownames(spat_coord)
@@ -2335,15 +2311,9 @@
                 }
 
                 spat_loc <- data.table::as.data.table(spat_coord)
-<<<<<<< HEAD
-                
+ 
                 # seurat has coords following imaging conventions
                 # flip them for Giotto
-=======
-                length_assay <- length(colnames(sobject))
-# seurat has coords following imaging conventions
- # flip them for Giotto
->>>>>>> 080a29e6
                 spat_loc[, sdimy := -sdimy]
                 data.table::setcolorder(
                   spat_loc,
