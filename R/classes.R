--- conflicted
+++ resolved
@@ -535,13 +535,8 @@
     offset_file = "ANY",
     OS_platform = "ANY",
     join_info = "ANY",
-<<<<<<< HEAD
     multiomics = "ANY",
     h5_file = "ANY"
-
-=======
-    multiomics = "ANY"
->>>>>>> bbe91b17
   ),
   prototype = list(
     packed_spatial_info = NULL,
