#' @name spatShift
#' @title Spatially shift an object
#' @param x object
#' @param dx numeric. The shift on the x axis
#' @param dy numeric. The shift on the y axis
#' @param dz numeric. The shift on the z axis
#' @param copy_obj Default = TRUE
#' @param ... additional params to pass to methods
#' @details
#' With the `giotto` object, the ":all:" token can be passed to `spat_unit`,
#' `feat_type`, and `images` arguments to affect all available items.
#'
#' @returns object with shifted spatial locations
#' @description Shift the spatial locations of an object
#' @examples
#' g <- GiottoData::loadSubObjectMini("spatLocsObj")
#'
#' spatShift(g)
NULL




## spatShift ####


#' @rdname spatShift
#' @param spat_unit character vector. spatial units to affect
#' @param feat_type character vector. feature types to affect
#' @param images character vector. Images to affect.
#' @export
setMethod(
    "spatShift",
    signature = "giotto",
    function(
        x, dx = 0, dy = 0,
        spat_unit = ":all:", feat_type = ":all:", images = ":all:"
    ) {
        a <- list(dx = dx, dy = dy)

        spat_unit <- set_default_spat_unit(
            gobject = gobject, spat_unit = spat_unit
        )
        feat_type <- set_default_feat_type(
            gobject = gobject, spat_unit = spat_unit, feat_type = feat_type
        )

        all_su <- spat_unit == ":all:"
        all_ft <- feat_type == ":all:"

        # polygons ---------------------------------------------------------- #
        poly <- get_polygon_info_list(
            gobject = x, return_giottoPolygon = TRUE
        )
        if (!all_su) {
            poly <- poly[spatUnit(poly) %in% spat_unit]
        }
        if (!is.null(poly)) {
            for (p in poly) {
                p <- do.call(spatShift, args = c(list(x = p), a))
                x <- setPolygonInfo(x, p, verbose = FALSE, initialize = FALSE)
            }
        }

        # spatlocs --------------------------------------------------------- #
        sls <- get_spatial_locations_list(
            gobject = x,
            spat_unit = ":all:",
            output = "spatLocsObj",
            copy_obj = FALSE
        )
        if (!all_su) {
            sls[spatUnit(sls) %in% spat_unit]
        }
        if (!is.null(sls)) {
            for (sl in sls) {
                sl <- do.call(spatShift, args = c(list(x = sl), a))
                x <- setSpatialLocations(x, sl,
                    verbose = FALSE,
                    initialize = FALSE
                )
            }

            # TODO remove this after spatial info is removed from
            # spatialNetwork objs
            sn_list <- get_spatial_network_list(
                gobject = x,
                spat_unit = ":all:",
                output = "spatialNetworkObj",
                copy_obj = FALSE
            )
            if (length(sn_list) > 0) {
                warning(wrap_txt("spatial locations have been modified.
                                Relevant spatial networks may need to be
                                regenerated"), call. = FALSE)
            }
        }


        # points ----------------------------------------------------------- #
        pts <- get_feature_info_list(
            gobject = x, return_giottoPoints = TRUE
        )
        if (!all_ft) {
            pts <- pts[featType(pts) %in% feat_type]
        }
        if (!is.null(pts)) {
            for (pt in pts) {
                pt <- do.call(spatShift, args = c(list(x = pt), a))
                x <- setFeatureInfo(x, pt, verbose = FALSE, initialize = FALSE)
            }
        }

        # images ----------------------------------------------------------- #
        imgs <- getGiottoImage(x, name = images)
        if (!inherits(imgs, "list")) imgs <- list(imgs)
        if (!is.null(imgs)) {
            for(img in imgs) {
                img <- do.call(spatShift, args = c(list(x = img), a))
                x <- setGiottoImage(x, img, verbose = FALSE)
            }
        }

        return(initialize(x)) # init not necessarily needed
    }
)

#' @rdname spatShift
#' @export
setMethod("spatShift", signature("SpatExtent"),
          function(x, dx = 0, dy = 0) {
              terra::shift(x, dx = dx, dy = dy)
          })


#' @rdname spatShift
#' @export
setMethod(
    "spatShift", signature("spatLocsObj"),
    function(x, dx = 0, dy = 0, dz = 0, copy_obj = TRUE, ...) {
        argslist <- get_args_list()
        argslist$x <- x[]

        # pass to data.frame method
        x[] <- do.call(spatShift, argslist)

        return(x)
    }
)

#' @rdname spatShift
#' @param geom character. Named vector of colnames of x, y, (z) coordinate
#' columns. Default is `c("sdimx", "sdimy", "sdimz")`
#' @export
setMethod(
    "spatShift", signature("data.frame"),
    function(
        x, dx = 0, dy = 0, dz = 0, copy_obj = TRUE,
        geom = c("sdimx", "sdimy", "sdimz"), ...) {
        x <- data.table::as.data.table(x)
        x <- .shift_spatial_locations(
            spatlocs = x,
            dx = dx, dy = dy, dz = dz,
            copy_obj = copy_obj,
            geom = geom, ...
        )

        return(x)
    }
)


#' @describeIn spatShift Shift the locations of a spatialNetworkObj
#' @export
setMethod(
    "spatShift", signature("spatialNetworkObj"),
<<<<<<< HEAD
    function(
        x, dx = 0, dy = 0, dz = 0,
        copy_obj = TRUE, ...) {
        x@networkDT <- .shift_spatial_network(
=======
    function(x, dx = 0, dy = 0, dz = 0,
    copy_obj = TRUE, ...) {
        x@networkDT <- shift_spatial_network(
>>>>>>> 6c980812
            spatnet = x@networkDT,
            dx = dx, dy = dy, dz = dz, ...
        )
        if (!is.null(x@networkDT_before_filter)) {
            x@networkDT_before_filter <- .shift_spatial_network(
                spatnet = x@networkDT_before_filter,
                dx = dx, dy = dy, dz = dz, ...
            )
        }
        return(x)
    }
)

#' @rdname spatShift
#' @export
setMethod(
    "spatShift", signature("giottoPolygon"),
    function(x, dx = 0, dy = 0, copy_obj = FALSE, ...) {
        .shift_gpoly(gpoly = x, dx = dx, dy = dy, copy_obj = copy_obj, ...)
    }
)

#' @rdname spatShift
#' @export
setMethod(
    "spatShift", signature("giottoPoints"),
    function(x, dx = 0, dy = 0, copy_obj = FALSE, ...) {
        .shift_gpoints(
            gpoints = x, dx = dx, dy = dy, copy_obj = copy_obj, ...
        )
    }
)

#' @rdname spatShift
#' @export
setMethod(
    "spatShift", signature("giottoLargeImage"),
    function(x, dx = 0, dy = 0, copy_obj = FALSE, ...) {
        .shift_large_image(
            image = x, dx = dx, dy = dy, copy_obj = copy_obj, ...
        )
    }
)

#' @rdname spatShift
#' @export
setMethod(
    "spatShift", signature("giottoImage"),
    function(x, dx = 0, dy = 0, ...) {
        .shift_image(image = x, dx = dx, dy = dy, ...)
    }
)





# internals ####


#' @title Shift spatial locations
#' @name .shift_spatial_locations
#' @description Shift given coordinates by given translation values
#' @param spatlocs spatial locations to use
#' @param dx value to shift coordinates in the positive x direction
#' @param dy value to shift coordinates in the positive y direction
#' @param dz value to shift coordinates in the positive z direction
#' @param copy_obj copy/duplicate object (default = TRUE)
#' @returns spatial locations
#' @keywords internal
.shift_spatial_locations <- function(spatlocs,
    dx = 0,
    dy = 0,
    dz = 0,
    geom = c("sdimx", "sdimy", "sdimz"),
    copy_obj = TRUE) {
    if (copy_obj) spatlocs <- data.table::copy(spatlocs)

    xyz <- c("x", "y", "z")

    if (is.null(names(geom))) names(geom) <- xyz
    if (!all(names(geom) %in% xyz)) stop("geom value names not recognized")

    spatlocs[, (geom[["x"]]) := get(geom[["x"]]) + dx]
    spatlocs[, (geom[["y"]]) := get(geom[["y"]]) + dy]
    if (geom[["z"]] %in% colnames(spatlocs)) {
        spatlocs[, (geom[["z"]]) := get(geom[["z"]]) + dz]
    }

    return(spatlocs)
}









# See function spatShift in generics.R
#' @name .shift_spatial_network
#' @title Shift spatial network
#' @description Shift spatial network coordinates
#' @param spatnet spatial network data.table
#' @param dx distance to shift on x axis
#' @param dy distance to shift on y axis
#' @param dz distance to shift on z axis
#' @param copy_obj copy/duplicate object (default = TRUE)
#' @returns spatial network
#' @keywords internal
<<<<<<< HEAD
.shift_spatial_network <- function(spatnet, dx = 0, dy = 0, dz = 0,
    copy_obj = TRUE) {
=======
shift_spatial_network <- function(
        spatnet, dx = 0, dy = 0, dz = 0,
        copy_obj = TRUE) {
>>>>>>> 6c980812
    sdimx_begin <- sdimx_end <- sdimy_begin <- sdimy_end <- sdimz_begin <-
        sdimz_end <- NULL

    # if 3D info present
    is3D <- FALSE
    if (all(c("sdimz_begin", "sdimz_end") %in% colnames(spatnet))) is3D <- TRUE

    if (copy_obj) spatnet <- data.table::copy(spatnet)

    spatnet[, `:=`(
        sdimx_begin = sdimx_begin + dx,
        sdimx_end = sdimx_end + dx,
        sdimy_begin = sdimy_begin + dy,
        sdimy_end = sdimy_end + dy
    )]
    if (is3D) {
        spatnet[, `:=`(
            sdimz_begin = sdimz_begin + dz,
            sdimz_end = sdimz_end + dz
        )]
    }
    return(spatnet)
}





#' @rdname spatShift
#' @param ... additional params to pass
#' @keywords internal
#' @noRd
<<<<<<< HEAD
.shift_large_image <- function(
        image,
        dx = 0,
        dy = 0,
        copy_obj = FALSE,
        ...) {
=======
shift_large_image <- function(image,
    dx = 0,
    dy = 0,
    copy_obj = FALSE,
    ...) {
>>>>>>> 6c980812
    if (copy_obj) image@raster_object <- terra::deepcopy(image@raster_object)

    if (all(dx == 0, dy == 0)) return(image)

    image@raster_object <- terra::shift(
        image@raster_object,
        dx = dx, dy = dy, ...
    )

    return(image)
}

#' @rdname spatShift
#' @param ... additional params to pass
#' @keywords internal
#' @noRd
.shift_image <- function(
        image,
        dx = 0,
        dy = 0,
        ...
) {
    if (all(dx == 0, dy == 0)) return(image)
    e <- ext(image)
    e_shift <- terra::shift(e, dx = dx, dy = dy)
    ext(image) <- e_shift
    return(image)
}

#' @rdname spatShift
#' @keywords internal
#' @noRd
<<<<<<< HEAD
.shift_gpoints <- function(
        gpoints,
        dx = 0,
        dy = 0,
        copy_obj = FALSE,
        ...) {
=======
shift_gpoints <- function(gpoints,
    dx = 0,
    dy = 0,
    copy_obj = FALSE,
    ...) {
>>>>>>> 6c980812
    if (copy_obj) gpoints@spatVector <- terra::deepcopy(gpoints@spatVector)

    if (!all(dx == 0, dy == 0)) {
        gpoints@spatVector <- terra::shift(
            gpoints@spatVector,
            dx = dx, dy = dy, ...
        )
    }
    gpoints
}

#' @rdname spatShift
#' @keywords internal
#' @noRd
<<<<<<< HEAD
.shift_gpoly <- function(
        gpoly,
        dx = 0,
        dy = 0,
        copy_obj = FALSE,
        ...) {
=======
shift_gpoly <- function(gpoly,
    dx = 0,
    dy = 0,
    copy_obj = FALSE,
    ...) {
>>>>>>> 6c980812
    if (copy_obj) gpoly@spatVector <- terra::deepcopy(gpoly@spatVector)

    if (!all(dx == 0, dy == 0)) {
        gpoly <- .do_gpoly(gpoly,
            what = terra::shift,
            args = list(
                dx = dx,
                dy = dy,
                ...
            )
        )
    }
    gpoly
}<|MERGE_RESOLUTION|>--- conflicted
+++ resolved
@@ -174,16 +174,11 @@
 #' @export
 setMethod(
     "spatShift", signature("spatialNetworkObj"),
-<<<<<<< HEAD
     function(
         x, dx = 0, dy = 0, dz = 0,
-        copy_obj = TRUE, ...) {
+        copy_obj = TRUE, ...
+    ) {
         x@networkDT <- .shift_spatial_network(
-=======
-    function(x, dx = 0, dy = 0, dz = 0,
-    copy_obj = TRUE, ...) {
-        x@networkDT <- shift_spatial_network(
->>>>>>> 6c980812
             spatnet = x@networkDT,
             dx = dx, dy = dy, dz = dz, ...
         )
@@ -295,14 +290,9 @@
 #' @param copy_obj copy/duplicate object (default = TRUE)
 #' @returns spatial network
 #' @keywords internal
-<<<<<<< HEAD
-.shift_spatial_network <- function(spatnet, dx = 0, dy = 0, dz = 0,
-    copy_obj = TRUE) {
-=======
-shift_spatial_network <- function(
-        spatnet, dx = 0, dy = 0, dz = 0,
-        copy_obj = TRUE) {
->>>>>>> 6c980812
+.shift_spatial_network <- function(
+        spatnet, dx = 0, dy = 0, dz = 0, copy_obj = TRUE
+) {
     sdimx_begin <- sdimx_end <- sdimy_begin <- sdimy_end <- sdimz_begin <-
         sdimz_end <- NULL
 
@@ -335,20 +325,13 @@
 #' @param ... additional params to pass
 #' @keywords internal
 #' @noRd
-<<<<<<< HEAD
 .shift_large_image <- function(
         image,
         dx = 0,
         dy = 0,
         copy_obj = FALSE,
-        ...) {
-=======
-shift_large_image <- function(image,
-    dx = 0,
-    dy = 0,
-    copy_obj = FALSE,
-    ...) {
->>>>>>> 6c980812
+        ...
+) {
     if (copy_obj) image@raster_object <- terra::deepcopy(image@raster_object)
 
     if (all(dx == 0, dy == 0)) return(image)
@@ -381,20 +364,13 @@
 #' @rdname spatShift
 #' @keywords internal
 #' @noRd
-<<<<<<< HEAD
 .shift_gpoints <- function(
         gpoints,
         dx = 0,
         dy = 0,
         copy_obj = FALSE,
-        ...) {
-=======
-shift_gpoints <- function(gpoints,
-    dx = 0,
-    dy = 0,
-    copy_obj = FALSE,
-    ...) {
->>>>>>> 6c980812
+        ...
+) {
     if (copy_obj) gpoints@spatVector <- terra::deepcopy(gpoints@spatVector)
 
     if (!all(dx == 0, dy == 0)) {
@@ -409,30 +385,23 @@
 #' @rdname spatShift
 #' @keywords internal
 #' @noRd
-<<<<<<< HEAD
 .shift_gpoly <- function(
         gpoly,
         dx = 0,
         dy = 0,
         copy_obj = FALSE,
-        ...) {
-=======
-shift_gpoly <- function(gpoly,
-    dx = 0,
-    dy = 0,
-    copy_obj = FALSE,
-    ...) {
->>>>>>> 6c980812
+        ...
+) {
     if (copy_obj) gpoly@spatVector <- terra::deepcopy(gpoly@spatVector)
 
     if (!all(dx == 0, dy == 0)) {
         gpoly <- .do_gpoly(gpoly,
-            what = terra::shift,
-            args = list(
-                dx = dx,
-                dy = dy,
-                ...
-            )
+                           what = terra::shift,
+                           args = list(
+                               dx = dx,
+                               dy = dy,
+                               ...
+                           )
         )
     }
     gpoly
