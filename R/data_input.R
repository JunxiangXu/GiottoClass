# Functions to read data into Giotto, typically as a nested list



#### Giotto matrices ####

#' @title Read expression matrix
#' @name readExprMatrix
#' @description Function to read an expression matrix into a sparse matrix.
#' @param path path to the expression matrix
#' @param cores number of cores to use
#' @param transpose transpose matrix
#' @param expression_matrix_class class of expression matrix to
#' use (e.g. 'dgCMatrix', 'DelayedArray')
#' @inheritParams data_access_params
#' @details The expression matrix needs to have both unique column names and
#' row names
#' @returns sparse matrix
#' @examples
#' x <- matrix(seq_len(100), nrow = 10)
#' temporal_dir <- tempdir()
#' write.csv(x, paste0(temporal_dir,"/mymatrix.csv"))
#' 
#' readExprMatrix(paste0(temporal_dir,"/mymatrix.csv"))
#' 
#' @export
readExprMatrix <- function(
        path,
        cores = determine_cores(),
        transpose = FALSE,
        feat_type = "rna",
        expression_matrix_class = c("dgCMatrix", "DelayedArray")) {
    # check if path is a character vector and exists
    if (!is.character(path)) stop("path needs to be character vector")
    if (!file.exists(path)) stop("the path: ", path, " does not exist")

    data.table::setDTthreads(threads = cores)

    # read and convert
    DT <- suppressWarnings(data.table::fread(input = path, nThread = cores))
    spM <- Matrix::Matrix(as.matrix(DT[, -1]),
        dimnames = list(DT[[1]], colnames(DT[, -1])),
        sparse = TRUE
    )

    if (isTRUE(transpose)) {
        spM <- t_flex(spM)
    }

    if (expression_matrix_class[1] == "DelayedArray") {
        spM <- DelayedArray::DelayedArray(spM)
    }

    return(spM)
}











#' @title Read expression data
#' @name readExprData
#' @description Read a nested list of expression data inputs in order to
#' generate a list of giotto-native exprObj
#' @param data_list (nested) list of expression input data
#' @param sparse (boolean, default = TRUE) read matrix data in a sparse manner
#' @param cores number of cores to use
#' @param expression_matrix_class class of expression matrix to
#' use (e.g. 'dgCMatrix', 'DelayedArray')
#' @inheritParams read_data_params
#' @returns exprObj
#' @details
#'
#' mylistA = list('a' = matrix(seq(5)), 'b' = matrix(seq(5)))
#' depth(mylistA)
#'
#' mylistB = list(A = list('a' = matrix(seq(5)), 'b' = matrix(seq(5))),
#'                B = list('c' = matrix(seq(5)),'d' = matrix(seq(5))))
#' depth(mylistB)
#'
#' mylistC = list('RNA' = list('RAW' = list('cell' = matrix(seq(5)),
#'                             'nucleus' = matrix(seq(6,10))),
#'                             'NORM' = list('cell' = matrix(seq(11,15)),
#'                             'nucleus' = matrix(seq(20,25)))),
#'                'PROT' = list('RAW' = list('cell' = matrix(seq(16,20)))))
#' depth(mylistC)
#'
#' mymatD = matrix(data = seq(4))
<<<<<<< HEAD
#' 
#' @examples
#' x <- matrix(seq_len(100), nrow = 10)
#' temporal_dir <- tempdir()
#' write.csv(x, paste0(temporal_dir,"/mymatrix.csv"))
#' 
#' readExprData(paste0(temporal_dir,"/mymatrix.csv"))
#' 
=======
#'
#' @returns exprObj
>>>>>>> f74b1259
#' @export
readExprData <- function(
        data_list,
        sparse = TRUE,
        cores = determine_cores(),
        default_feat_type = NULL,
        verbose = TRUE,
        provenance = NULL,
        expression_matrix_class = c("dgCMatrix", "DelayedArray")) {
    .read_expression_data(
        expr_list = data_list,
        sparse = sparse,
        cores = cores,
        default_feat_type = default_feat_type,
        verbose = verbose,
        provenance = provenance,
        expression_matrix_class = expression_matrix_class
    )
}


#' @keywords internal
#' @noRd
.read_expression_data <- function(
        expr_list = NULL,
        sparse = TRUE,
        cores = determine_cores(),
        default_spat_unit = NULL,
        default_feat_type = NULL,
        verbose = TRUE,
        provenance = NULL,
        expression_matrix_class = c("dgCMatrix", "DelayedArray")) {
    # import box characters
    ch <- box_chars()

    # Check if input exists
    if (is.null(expr_list)) {
        return(NULL)
    }

    # if not list make list with default name of raw
    if (!inherits(expr_list, "list")) {
        expr_list <- list("raw" = expr_list) # single matrix or path (expected)
    }


    # Set default feature type if missing
    if (is.null(default_spat_unit)) default_spat_unit <- "cell"
    if (is.null(default_feat_type)) default_feat_type <- "rna"


    # 1. get depth of list

    list_depth <- depth(expr_list)



    # too much information
    if (list_depth > 3L) {
        stop("Depth of expression list is more than 3, only 3 levels are
            possible:
       0)", ch$s, ".
       1)", ch$s, ch$b, "spatial unit (e.g. cell)
       2)", ch$s, ch$s, ch$b, "feature (e.g. RNA)
       3)", ch$s, ch$s, ch$s, ch$b, "data type (e.g. raw)\n")
    }



    # list reading
    obj_list <- list()
    spat_unit_list <- c()
    feat_type_list <- c()
    name_list <- c()


    # read nesting
    if (list_depth == 1L) {
        if (isTRUE(verbose)) message("list depth of 1")

        obj_names <- names(expr_list)
        if (is.null(obj_names) & isTRUE(verbose)) {
            wrap_msg("No list names for objects. Setting defaults.")
        }

        for (obj_i in seq_along(expr_list)) {
            ex <- expr_list[[obj_i]]
            name <- if (is_empty_char(obj_names[[obj_i]])) {
                paste0(
                    "data_", obj_i
                )
            } else {
                obj_names[[obj_i]]
            }

            obj_list[[length(obj_list) + 1L]] <- ex
            name_list <- c(name_list, name)
        }
        spat_unit_list <- rep(default_spat_unit, length(obj_list)) # assume
        feat_type_list <- rep(default_feat_type, length(obj_list)) # assume
    } else if (list_depth == 2L) {
        if (isTRUE(verbose)) message("list depth of 2")

        feat_type_names <- names(expr_list)
        if (is.null(feat_type_names) & isTRUE(verbose)) {
            wrap_msg("No list names for feat_type. Setting defaults.")
        }

        for (feat_i in seq_along(expr_list)) {
            obj_names <- names(expr_list[[feat_i]])
            if (is.null(obj_names) & isTRUE(verbose)) {
                wrap_msg("No list names for objects. Setting defaults.")
            }

            for (obj_i in seq_along(expr_list[[feat_i]])) {
                ex <- expr_list[[feat_i]][[obj_i]]
                name <- if (is_empty_char(obj_names[[obj_i]])) {
                    paste0(
                        "data_", obj_i
                    )
                } else {
                    obj_names[[obj_i]]
                }
                feat_type <- if (is_empty_char(feat_type_names[[feat_i]])
                ) {
                    paste0("feat_", feat_i)
                } else {
                    feat_type_names[[feat_i]]
                }

                obj_list[[length(obj_list) + 1L]] <- ex
                name_list <- c(name_list, name)
                feat_type_list <- c(feat_type_list, feat_type)
            }
        }
        spat_unit_list <- rep(default_spat_unit, length(obj_list)) # assume
    } else if (list_depth == 3L) {
        if (isTRUE(verbose)) message("list depth of 3")

        spat_unit_names <- names(expr_list)
        if (is.null(spat_unit_names) & isTRUE(verbose)) {
            wrap_msg("No list names for spat_unit. Setting defaults.")
        }

        for (unit_i in seq_along(expr_list)) {
            feat_type_names <- names(expr_list[[unit_i]])
            if (is.null(feat_type_names) & isTRUE(verbose)) {
                wrap_msg("No list names for feat_type. Setting defaults.")
            }

            for (feat_i in seq_along(expr_list[[unit_i]])) {
                obj_names <- names(expr_list[[unit_i]][[feat_i]])
                if (is.null(obj_names) & isTRUE(verbose)) {
                    wrap_msg("No list names for objects. Setting defaults.")
                }

                for (obj_i in seq_along(expr_list[[unit_i]][[feat_i]])) {
                    ex <- expr_list[[unit_i]][[feat_i]][[obj_i]]
                    name <- if (is_empty_char(obj_names[[obj_i]])) {
                        paste0(
                            "data_", obj_i
                        )
                    } else {
                        obj_names[[obj_i]]
                    }
                    feat_type <- if (is_empty_char(feat_type_names[[feat_i]])
                    ) {
                        paste0("feat_", feat_i)
                    } else {
                        feat_type_names[[feat_i]]
                    }
                    spat_unit <- if (is_empty_char(spat_unit_names[[unit_i]])
                    ) {
                        paste0("unit_", unit_i)
                    } else {
                        spat_unit_names[[unit_i]]
                    }

                    obj_list[[length(obj_list) + 1L]] <- ex
                    name_list <- c(name_list, name)
                    feat_type_list <- c(feat_type_list, feat_type)
                    spat_unit_list <- c(spat_unit_list, spat_unit)
                }
            }
        }
    } else {
        stop(wrap_txt("Unexpected list depth", errWidth = TRUE))
    }


    if (length(obj_list) > 0L) {
        return_list <- lapply(seq_along(obj_list), function(obj_i) {
            if (inherits(obj_list[[obj_i]], "exprObj")) {
                warning(wrap_txt("List item [", obj_i, "]:
                                Not possible to read exprObj. Returning without
                                modifications", sep = ""))
                return(obj_list[[obj_i]])
            } else {
                # Get data from collection lists
                name <- name_list[[obj_i]]
                exprMat <- obj_list[[obj_i]]
                spat_unit <- spat_unit_list[[obj_i]]
                feat_type <- feat_type_list[[obj_i]]

                if (isTRUE(verbose)) {
                    wrap_msg("\nList item [", obj_i, "]:",
                        "\nspat_unit: ", spat_unit,
                        "\nfeat_type: ", feat_type,
                        "\nname: ", name,
                        sep = ""
                    )
                }

                return(
                    createExprObj(
                        name = name,
                        expression_data = exprMat,
                        spat_unit = spat_unit,
                        feat_type = feat_type,
                        provenance = if (is_empty_char(provenance)) {
                            spat_unit
                        } else {
                            provenance
                        }, # assumed
                        misc = NULL,
                        expression_matrix_class = expression_matrix_class
                    )
                )
            }
        })
        return(return_list)
    } else {
        warning("No objects found in expression data input list")
    }
}









#### Giotto cell metadata ####




#' @title Read cell metadata
#' @name readCellMetadata
#' @description read cell metadata from list
#' @param data_list nested list of cell metadata information
#' @inheritParams read_data_params
#' @returns cell metadata
#' @examples
#' df <- data.frame(cell_ID = c("cell_1", "cell_2", "cell_3"),
#' annotation = c("cell_type_1", "cell_type_1", "cell_type_2"))
#' temporal_dir <- tempdir()
#' write.csv(df, paste0(temporal_dir,"/metadata.csv"), row.names = FALSE)
#' 
#' readCellMetadata(paste0(temporal_dir,"/metadata.csv"))
#' 
#' @export
readCellMetadata <- function(
        data_list,
        default_spat_unit = NULL,
        default_feat_type = NULL,
        provenance = NULL,
        verbose = TRUE) {
    .read_cell_metadata(
        metadata = data_list,
        default_spat_unit = default_spat_unit,
        default_feat_type = default_feat_type,
        provenance = provenance,
        verbose = verbose
    )
}




#' @title Read cell metadata
#' @name .read_cell_metadata
#' @description read cell metadata from list
#' @param metadata nested list of cell metadata information
#' @param provenance provenance information (optional)
#' @param verbose be verbose
#' @returns cell metadata
#' @keywords internal
.read_cell_metadata <- function(
        metadata,
        default_spat_unit = NULL,
        default_feat_type = NULL,
        provenance = NULL,
        verbose = TRUE) {
    # data.table vars
    cell_ID <- NULL

    # check if input exists
    if (is.null(metadata)) {
        return(NULL)
    }

    # set defaults if missing
    if (is.null(default_spat_unit)) default_spat_unit <- "cell"
    if (is.null(default_feat_type)) default_feat_type <- "rna"

    # if not list make list
    if (!inherits(metadata, "list")) {
        meta_list <- list()
        meta_list[[default_spat_unit]][[default_feat_type]] <- metadata
        metadata <- meta_list
    }


    # 1. get detph of list
    list_depth <- depth(metadata)


    # list reading
    obj_list <- list()
    spat_unit_list <- c()
    feat_type_list <- c()


    # read nesting
    if (list_depth == 1L) {
        vmsg(.v = verbose, .is_debug = TRUE, "list depth of 1")

        feat_type_names <- names(metadata)
        if (is.null(feat_type_names) & isTRUE(verbose)) {
            wrap_msg("No list names for feat_type. Setting defaults.")
        }

        for (feat_i in seq_along(metadata)) {
            meta <- metadata[[feat_i]]
            feat_type <- if (is_empty_char(feat_type_names[[feat_i]])) {
                paste0("feat_", feat_i)
            } else {
                feat_type_names[[feat_i]]
            }

            obj_list[[length(obj_list) + 1L]] <- meta
            feat_type_list <- c(feat_type_list, feat_type)
        }
        spat_unit_list <- rep(default_spat_unit, length(obj_list)) # assume
    } else if (list_depth == 2L) {
        vmsg(.v = verbose, .is_debug = TRUE, "list depth of 2")

        spat_unit_names <- names(metadata)
        if (is.null(spat_unit_names) & isTRUE(verbose)) {
            wrap_msg("No list names for spat_unit. Setting defaults.")
        }

        for (unit_i in seq_along(metadata)) {
            feat_type_names <- names(metadata[[unit_i]])
            if (is.null(feat_type_names) & isTRUE(verbose)) {
                wrap_msg("No list names for feat_type. Setting defaults.")
            }

            for (feat_i in seq_along(metadata[[unit_i]])) {
                meta <- metadata[[unit_i]][[feat_i]]
                spat_unit <- if (is_empty_char(spat_unit_names[[unit_i]])) {
                    paste0("unit_", unit_i)
                } else {
                    spat_unit_names[[unit_i]]
                }
                feat_type <- if (is_empty_char(feat_type_names[[feat_i]])) {
                    paste0("feat_", feat_i)
                } else {
                    feat_type_names[[feat_i]]
                }

                obj_list[[length(obj_list) + 1L]] <- meta
                spat_unit_list <- c(spat_unit_list, spat_unit)
                feat_type_list <- c(feat_type_list, feat_type)
            }
        }
    } else {
        stop(wrap_txt("Unexpected list depth", errWidth = TRUE))
    }

    if (length(obj_list) > 0L) {
        return_list <- lapply(seq_along(obj_list), function(obj_i) {
            if (inherits(obj_list[[obj_i]], "cellMetaObj")) {
                warning(wrap_txt("List item [", obj_i, "]: Not possible to
                                read cellMetaObj. Returning without
                                modifications", sep = ""))
                return(obj_list[[obj_i]])
            } else {
                # Get data from collection lists
                meta_data <- obj_list[[obj_i]]
                spat_unit <- spat_unit_list[[obj_i]]
                feat_type <- feat_type_list[[obj_i]]

                if (isTRUE(verbose)) {
                    wrap_msg("\nList item [", obj_i, "]:",
                        "\nspat_unit: ", spat_unit,
                        "\nfeat_type: ", feat_type,
                        sep = ""
                    )
                }

                return(
                    createCellMetaObj(
                        metadata = meta_data,
                        spat_unit = spat_unit,
                        feat_type = feat_type,
                        provenance = if (is_empty_char(provenance)) {
                            spat_unit
                        } else {
                            provenance
                        }, # assumed
                        verbose = TRUE,
                        col_desc = NA_character_ # unknown
                    )
                )
            }
        })
        return(return_list)
    } else {
        warning("No objects found in cell metadata input list")
    }
}








#### Giotto feat metadata ####




#' @title Read feature metadata
#' @name readFeatMetadata
#' @description read feature metadata from listt
#' @param data_list nested list of feature metadata information
#' @inheritParams read_data_params
#' @returns featMetadata
#' @examples
#' df <- data.frame(feat_ID = c("feat_1", "feat_2", "feat_3"),
#' geneID = c("gene_1", "gene_1", "gene_2"))
#' temporal_dir <- tempdir()
#' write.csv(df, paste0(temporal_dir,"/metadata.csv"), row.names = FALSE)
#' 
#' readFeatMetadata(paste0(temporal_dir,"/metadata.csv"))
#' 
#' @export
readFeatMetadata <- function(
        data_list,
        default_spat_unit = NULL,
        default_feat_type = NULL,
        provenance = NULL,
        verbose = TRUE) {
    .read_feature_metadata(
        metadata = data_list,
        default_spat_unit = NULL,
        default_feat_type = NULL,
        provenance = provenance,
        verbose = verbose
    )
}




#' @keywords internal
#' @noRd
.read_feature_metadata <- function(
        metadata,
        default_spat_unit = NULL,
        default_feat_type = NULL,
        provenance = NULL,
        verbose = TRUE) {
    # data.table vars
    cell_ID <- NULL

    # check if input exists
    if (is.null(metadata)) {
        return(NULL)
    }

    # set defaults if missing
    if (is.null(default_spat_unit)) default_spat_unit <- "cell"
    if (is.null(default_feat_type)) default_feat_type <- "rna"

    # if not list make list
    if (!inherits(metadata, "list")) {
        meta_list <- list()
        meta_list[[default_spat_unit]][[default_feat_type]] <- metadata
        metadata <- meta_list
    }


    # 1. get detph of list
    list_depth <- depth(metadata)


    # list reading
    obj_list <- list()
    spat_unit_list <- c()
    feat_type_list <- c()


    # read nesting
    if (list_depth == 1L) {
        if (isTRUE(verbose)) message("list depth of 1")

        feat_type_names <- names(metadata)
        if (is.null(feat_type_names) & isTRUE(verbose)) {
            wrap_msg("No list names for feat_type. Setting defaults.")
        }

        for (feat_i in seq_along(metadata)) {
            meta <- metadata[[feat_i]]
            feat_type <- if (is_empty_char(feat_type_names[[feat_i]])) {
                paste0("feat_", feat_i)
            } else {
                feat_type_names[[feat_i]]
            }

            obj_list[[length(obj_list) + 1L]] <- meta
            feat_type_list <- c(feat_type_list, feat_type)
        }
        spat_unit_list <- rep(default_spat_unit, length(obj_list)) # assume
    } else if (list_depth == 2L) {
        if (isTRUE(verbose)) message("list depth of 2")

        spat_unit_names <- names(metadata)
        if (is.null(spat_unit_names) & isTRUE(verbose)) {
            wrap_msg("No list names for spat_unit. Setting defaults.")
        }

        for (unit_i in seq_along(metadata)) {
            feat_type_names <- names(metadata[[unit_i]])
            if (is.null(feat_type_names) & isTRUE(verbose)) {
                wrap_msg("No list names for feat_type. Setting defaults.")
            }

            for (feat_i in seq_along(metadata[[unit_i]])) {
                meta <- metadata[[unit_i]][[feat_i]]
                spat_unit <- if (is_empty_char(spat_unit_names[[unit_i]])) {
                    paste0("unit_", unit_i)
                } else {
                    spat_unit_names[[unit_i]]
                }
                feat_type <- if (is_empty_char(feat_type_names[[feat_i]])) {
                    paste0("feat_", feat_i)
                } else {
                    feat_type_names[[feat_i]]
                }

                obj_list[[length(obj_list) + 1L]] <- meta
                spat_unit_list <- c(spat_unit_list, spat_unit)
                feat_type_list <- c(feat_type_list, feat_type)
            }
        }
    } else {
        stop(wrap_txt("Unexpected list depth", errWidth = TRUE))
    }

    if (length(obj_list) > 0L) {
        return_list <- lapply(seq_along(obj_list), function(obj_i) {
            if (inherits(obj_list[[obj_i]], "featMetaObj")) {
                warning(wrap_txt("List item [", obj_i, "]: Not possible to
                                read featMetaObj. Returning without
                                modifications", sep = ""))
                return(obj_list[[obj_i]])
            } else {
                # Get data from collection lists
                meta_data <- obj_list[[obj_i]]
                spat_unit <- spat_unit_list[[obj_i]]
                feat_type <- feat_type_list[[obj_i]]

                if (isTRUE(verbose)) {
                    wrap_msg("\nList item [", obj_i, "]:",
                        "\nspat_unit: ", spat_unit,
                        "\nfeat_type: ", feat_type,
                        sep = ""
                    )
                }

                return(
                    createFeatMetaObj(
                        metadata = meta_data,
                        spat_unit = spat_unit,
                        feat_type = feat_type,
                        provenance = if (is_empty_char(provenance)) {
                            spat_unit
                        } else {
                            provenance
                        }, # assumed
                        verbose = TRUE,
                        col_desc = NA_character_ # unknown
                    )
                )
            }
        })
        return(return_list)
    } else {
        warning("No objects found in feature metadata input list")
    }
}









#### Giotto locations ####









#' @title Read spatial location data
#' @name readSpatLocsData
#' @description read spatial locations/coordinates from nested list and generate
#' list of Giotto spatLocsObj
#' @inheritParams read_data_params
#' @param data_list (nested) list of spatial locations input data
#' @param cores how many cores to use
#' @returns list of spatLocsObj
#' @examples
#' df <- data.frame(feat_ID = c("feat_1", "feat_2", "feat_3"),
#' sdimx = c(1,2,3), sdimy = c(1,2,1))
#' temporal_dir <- tempdir()
#' write.csv(df, paste0(temporal_dir,"/spatlocs.csv"), row.names = FALSE)
#' 
#' readSpatLocsData(paste0(temporal_dir,"/spatlocs.csv"))
#' 
#' @export
readSpatLocsData <- function(
        data_list,
        default_spat_unit = NULL,
        provenance = NULL,
        cores = determine_cores(),
        verbose = TRUE) {
    spatLocsObj_list <- .read_spatial_location_data(
        spat_loc_list = data_list,
        default_spat_unit = default_spat_unit,
        cores = cores,
        provenance = provenance,
        verbose = verbose
    )

    return(spatLocsObj_list)
}



#' @noRd
.read_spatial_location_data <- function(
        spat_loc_list,
        default_spat_unit = NULL,
        provenance = NULL,
        cores = determine_cores(),
        verbose = TRUE) {
    # data.table vars
    cell_ID <- NULL

    if (is.null(spat_loc_list)) {
        return(NULL)
    }

    #  if not list make list with default name of raw
    if (!inherits(spat_loc_list, "list")) {
        spat_loc_list <- list(raw = spat_loc_list) # single matrix or path
    }


    if (is.null(default_spat_unit)) default_spat_unit <- "cell"


    # 1. get depth of list

    list_depth <- depth(spat_loc_list)

    # no expression information
    if (list_depth == 0) {
        stop("Depth of spatial location list is 0, no expression information
            is provided \n")
    }

    # too much information
    if (list_depth > 2) {
        stop(wrap_txt("Depth of spatial location list is more than 2,
                    only 2 levels are possible:
                1) spatial unit (e.g. cell) --> 2) coordinate (e.g. raw) \n",
            errWidth = TRUE
        ))
    }

    # 2. Based on depth of nesting expect related info then eval, check, and
    # assemble return list
    ### 2.1 evaluate spatlocs - (read) and find col classes and accordingly
    ### assign DT and colnames
    ### 2.2 check spatlocs - compare guessed cell_ID col vs gobject cell_ID
    ### slot (from expr)
    ### 2.3 create spatloc objects
    return_list <- list()

    obj_list <- list()
    spat_unit_list <- c()
    name_list <- c()

    # for list with 1 depth, expect name info
    if (list_depth == 1L) {
        if (isTRUE(verbose)) (message("list depth of 1"))

        obj_names <- names(spat_loc_list)
        if (is.null(obj_names) & isTRUE(verbose)) {
            wrap_msg("No list names for objects. Setting defaults.")
        }

        for (obj_i in seq_along(spat_loc_list)) {
            spatlocs <- spat_loc_list[[obj_i]]
            name <- if (is_empty_char(obj_names[[obj_i]])) {
                paste0("coord_", obj_i)
            } else {
                obj_names[[obj_i]]
            }

            obj_list[[length(obj_list) + 1L]] <- spatlocs
            name_list <- c(name_list, name)
        }
        spat_unit_list <- rep(default_spat_unit, length(obj_list))
        # add default region = 'cell'

        # for list with 2 depth, expect name info and spat_unit info
    } else if (list_depth == 2L) {
        if (isTRUE(verbose)) message("list depth of 2")

        spat_unit_names <- names(spat_loc_list)
        if (is.null(spat_unit_names) & isTRUE(verbose)) {
            wrap_msg("No list names for spat_unit. Setting defaults.")
        }

        for (unit_i in seq_along(spat_loc_list)) {
            obj_names <- names(spat_loc_list[[unit_i]])
            if (is.null(obj_names) & isTRUE(verbose)) {
                wrap_msg("No list names for object. Setting defaults.")
            }

            for (obj_i in seq_along(spat_loc_list[[unit_i]])) {
                spatlocs <- spat_loc_list[[unit_i]][[obj_i]]
                spat_unit <- if (is_empty_char(spat_unit_names[[unit_i]])) {
                    paste0("unit_", unit_i)
                } else {
                    spat_unit_names[[unit_i]]
                }
                name <- if (is_empty_char(obj_names[[obj_i]])) {
                    paste0("coord_", obj_i)
                } else {
                    obj_names[[obj_i]]
                }

                obj_list[[length(obj_list) + 1L]] <- spatlocs
                spat_unit_list <- c(spat_unit_list, spat_unit)
                name_list <- c(name_list, name)
            }
        }
    } else {
        stop("unexpected list_depth error")
    }


    # create spatLocObj return lst
    if (length(obj_list) > 0) {
        return_list <- lapply(seq_along(obj_list), function(obj_i) {
            if (inherits(obj_list[[obj_i]], "spatLocsObj")) {
                warning(wrap_txt("\nList item [", obj_i, "]: Not possible to
                                read spatLocsObj. Returning without
                                modifications", sep = ""))
                return(obj_list[[obj_i]])
            } else {
                # Get data from collection lists
                name <- name_list[[obj_i]]
                coordinates <- obj_list[[obj_i]]
                spat_unit <- spat_unit_list[[obj_i]]

                if (isTRUE(verbose)) {
                    wrap_msg("\nList item [", obj_i, "]:",
                        "\nspat_unit: ", spat_unit,
                        "\nname: ", name,
                        sep = ""
                    )
                }

                return(
                    createSpatLocsObj(
                        name = name,
                        coordinates = coordinates,
                        spat_unit = spat_unit,
                        provenance = if (is_empty_char(provenance)) {
                            spat_unit
                        } else {
                            provenance
                        }, # assumed
                        misc = NULL,
                        verbose = verbose
                    )
                )
            }
        })
        return(return_list)
    } else {
        warning(wrap_txt("No objects found in spatial locations input list"))
    }
}






#### Giotto spatial network ####











#' @title Read spatial networks
#' @name readSpatNetData
#' @inheritParams read_data_params
#' @description read spatial networks data from list
#' @param data_list (nested) list of spatial network input data
#' @returns spatialNetworkObj
#' @examples
#' x <- GiottoData::loadSubObjectMini("spatialNetworkObj", idx = 2)
#' 
#' readSpatNetData(x)
#' 
#' @export
readSpatNetData <- function(
        data_list,
        default_spat_unit = NULL,
        provenance = NULL,
        verbose = TRUE) {
    .read_spatial_networks(
        spatial_network = data_list,
        default_spat_unit = default_spat_unit,
        provenance = provenance,
        verbose = verbose
    )
}




#' @keywords internal
#' @noRd
.read_spatial_networks <- function(
        spatial_network,
        default_spat_unit = NULL,
        provenance = NULL,
        verbose = TRUE) {
    if (is.null(spatial_network)) {
        wrap_msg("No spatial networks are provided")
        return(NULL)
    }

    # if not a list, make list
    if (!inherits(spatial_network, "list")) {
        return(list(spatial_network))
    }

    # set defaults
    if (is.null(default_spat_unit)) default_spat_unit <- "cell"

    # list reading
    obj_list <- list()
    spat_unit_list <- c()
    name_list <- c()


    # read nesting
    if (depth(spatial_network) == 1L) {
        if (isTRUE(verbose)) wrap_msg("list depth of 1")

        obj_names <- names(spatial_network)
        if (is.null(obj_names) & isTRUE(verbose)) {
            wrap_msg("No list names for objects. Setting defaults.")
        }

        for (obj_i in seq_along(spatial_network)) {
            network <- spatial_network[[obj_i]]
            name <- if (is_empty_char(obj_names[[obj_i]])) {
                paste0("sn_", obj_i)
            } else {
                obj_names[[obj_i]]
            }

            obj_list[[length(obj_list) + 1L]] <- network
            name_list <- c(name_list, name)
        }
        spat_unit_list <- rep(default_spat_unit, length(obj_list)) # assumed
    } else if (depth(spatial_network) == 2L) {
        if (isTRUE(verbose)) wrap_msg("list depth of 2")

        spat_unit_names <- names(spatial_network)
        if (is.null(spat_unit_names) & isTRUE(verbose)) {
            wrap_msg("No list names for spat_unit. Setting defaults.")
        }

        for (unit_i in seq_along(spatial_network)) {
            obj_names <- names(spatial_network[[unit_i]])
            if (is.null(obj_names) & isTRUE(verbose)) {
                wrap_msg("No list names for objects. Setting defaults.")
            }
            for (obj_i in seq_along(spatial_network[[unit_i]])) {
                network <- spatial_network[[unit_i]][[obj_i]]
                spat_unit <- if (is_empty_char(spat_unit_names[[unit_i]])) {
                    paste0("unit_", unit_i)
                } else {
                    spat_unit_names[[unit_i]]
                }
                name <- if (is_empty_char(obj_names[[obj_i]])) {
                    paste0("sn_", obj_i)
                } else {
                    obj_names[[obj_i]]
                }

                obj_list[[length(obj_list) + 1L]] <- network
                spat_unit_list <- c(spat_unit_list, spat_unit)
                name_list <- c(name_list, name)
            }
        }
    } else {
        stop(wrap_txt("Invalid nesting depth"))
    }


    # create spatialNetworkObj return list
    if (length(obj_list) > 0) {
        return_list <- lapply(seq_along(obj_list), function(obj_i) {
            if (inherits(obj_list[[obj_i]], "spatialNetworkObj")) {
                warning(wrap_txt("\nList item [", obj_i, "]: Not possible to
                                read spatialNetworkObj. Returning without
                                modifications", sep = ""))
                return(obj_list[[obj_i]])
            } else {
                # Get data from collection lists
                name <- name_list[[obj_i]]
                method <- name_list[[obj_i]] # assumed
                spat_unit <- spat_unit_list[[obj_i]]
                networkDT <- obj_list[[obj_i]]

                if (isTRUE(verbose)) {
                    wrap_msg("\nList item [", obj_i, "]:",
                        "\nspat_unit: ", spat_unit,
                        # no method nesting to report
                        "\nname: ", name,
                        sep = ""
                    )
                }

                return(
                    createSpatNetObj(
                        name = name,
                        method = method,
                        spat_unit = spat_unit,
                        provenance = if (is_empty_char(provenance)) {
                            spat_unit
                        } else {
                            provenance
                        }, # assumed
                        network = networkDT,
                        networkDT_before_filter = NULL,
                        cellShapeObj = NULL,
                        crossSectionObjects = NULL,
                        parameters = NULL,
                        outputObj = NULL,
                        misc = NULL
                    )
                )
            }
        })
        return(return_list)
    } else {
        warning("No objects found in spatial networks input list")
    }
}















#### Giotto spatial enrichment ####







#' @title Read spatial enrichment
#' @name readSpatEnrichData
#' @description read spatial enrichment results from list
#' @inheritParams read_data_params
#' @param data_list (nested) list of spatial enrichment input data
#' @returns spatEnrObj
#' @examples
#' x <- GiottoData::loadSubObjectMini("spatEnrObj")
#' 
#' readSpatEnrichData(x)
#' 
#' @export
readSpatEnrichData <- function(
        data_list,
        default_spat_unit = NULL,
        default_feat_type = NULL,
        provenance = NULL,
        verbose = TRUE) {
    .read_spatial_enrichment(
        spatial_enrichment = data_list,
        default_spat_unit = default_spat_unit,
        default_feat_type = default_feat_type,
        provenance = provenance,
        verbose = verbose
    )
}




#' @keywords internal
#' @noRd
.read_spatial_enrichment <- function(
        spatial_enrichment,
        default_spat_unit = NULL,
        default_feat_type = NULL,
        provenance = NULL,
        verbose = TRUE) {
    if (is.null(spatial_enrichment)) {
        message("No spatial enrichment results are provided")
        return(NULL)
    }

    # if not list make list
    if (!inherits(spatial_enrichment, "list")) {
        return(list(spatial_enrichment))
    }

    # set default vals
    if (is.null(default_spat_unit)) default_spat_unit <- "cell"
    if (is.null(default_feat_type)) default_feat_type <- "rna"

    # list reading
    obj_list <- list()
    spat_unit_list <- c()
    feat_type_list <- c()
    name_list <- c()
    method_list <- c()



    if (depth(spatial_enrichment) == 1L) { # ------------------------ 1 #
        if (isTRUE(verbose)) wrap_msg("list depth of 1")

        obj_names <- names(spatial_enrichment)
        if (is.null(obj_names) & isTRUE(verbose)) {
            wrap_msg("No list names for object. Setting defaults.")
        }

        for (obj_i in seq_along(spatial_enrichment)) {
            enr <- spatial_enrichment[[obj_i]]
            name <- if (is_empty_char(obj_names[[obj_i]])) {
                paste0("enr_", obj_i)
            } else {
                obj_names[[obj_i]]
            }
            method <- name # assume

            obj_list[[length(obj_list) + 1L]] <- enr
            name_list <- c(name_list, name)
            method_list <- c(method_list, method)
        }
        feat_type_list <- rep(default_feat_type, length(obj_list)) # assume
        spat_unit_list <- rep(default_spat_unit, length(obj_list)) # assume
    } else if (depth(spatial_enrichment) == 2L) { # ------------------------ 2 #
        if (isTRUE(verbose)) wrap_msg("list depth of 2")

        feat_type_names <- names(spatial_enrichment)
        if (is.null(feat_type_names) & isTRUE(verbose)) {
            wrap_msg("No list names for feat_type. Setting defaults.")
        }
        for (feat_i in seq_along(spatial_enrichment)) {
            obj_names <- names(spatial_enrichment[[feat_i]])
            if (is.null(obj_names) & isTRUE(verbose)) {
                wrap_msg("No list names for object. Setting defaults.")
            }

            for (obj_i in seq_along(spatial_enrichment[[feat_i]])) {
                enr <- spatial_enrichment[[feat_i]][[obj_i]]
                feat_type <- if (is_empty_char(feat_type_names[[feat_i]])) {
                    paste0("feat_", feat_i)
                } else {
                    feat_type_names[[feat_i]]
                }
                name <- if (is_empty_char(obj_names[[obj_i]])) {
                    paste0("enr_", obj_i)
                } else {
                    obj_names[[obj_i]]
                }
                method <- name # assume

                obj_list[[length(obj_list) + 1L]] <- enr
                feat_type_list <- c(feat_type_list, feat_type)
                name_list <- c(name_list, name)
                method_list <- c(method_list, method)
            }
        }
        spat_unit_list <- rep(default_spat_unit, length(obj_list)) # assume
    } else if (depth(spatial_enrichment) == 3L) { # ------------------------ 3 #
        if (isTRUE(verbose)) wrap_msg("list depth of 3")

        spat_unit_names <- names(spatial_enrichment)
        if (is.null(spat_unit_names) & isTRUE(verbose)) {
            wrap_msg("No list names for spat_unit. Setting defaults.")
        }

        for (unit_i in seq_along(spatial_enrichment)) {
            feat_type_names <- names(spatial_enrichment[[unit_i]])
            if (is.null(feat_type_names) & isTRUE(verbose)) {
                wrap_msg("No list names for feat_type. Setting defaults.")
            }

            for (feat_i in seq_along(spatial_enrichment[[unit_i]])) {
                obj_names <- names(spatial_enrichment[[unit_i]][[feat_i]])
                if (is.null(obj_names) & isTRUE(verbose)) {
                    wrap_msg("No list names for object. Setting defaults.")
                }

                for (obj_i in seq_along(spatial_enrichment[[unit_i]][[feat_i]]))
                {
                    enr <- spatial_enrichment[[unit_i]][[feat_i]][[obj_i]]
                    spat_unit <- if (is_empty_char(spat_unit_names[[unit_i]])) {
                        paste0("unit_", unit_i)
                    } else {
                        spat_unit_names[[unit_i]]
                    }
                    feat_type <- if (is_empty_char(feat_type_names[[feat_i]])) {
                        paste0("feat_", feat_i)
                    } else {
                        feat_type_names[[feat_i]]
                    }
                    name <- if (is_empty_char(obj_names[[obj_i]])) {
                        paste0("enr_", obj_i)
                    } else {
                        obj_names[[obj_i]]
                    }
                    method <- name # assume

                    obj_list[[length(obj_list) + 1L]] <- enr
                    spat_unit_list <- c(spat_unit_list, spat_unit)
                    feat_type_list <- c(feat_type_list, feat_type)
                    name_list <- c(name_list, name)
                    method_list <- c(method_list, method)
                }
            }
        }
    } else if (depth(spatial_enrichment) == 4L) { # ------------------------ 4 #
        if (isTRUE(verbose)) wrap_msg("list depth of 4")

        spat_unit_names <- names(spatial_enrichment)
        if (is.null(spat_unit_names) & isTRUE(verbose)) {
            wrap_msg("No list names for spat_unit. Setting defaults.")
        }

        for (unit_i in seq_along(spatial_enrichment)) {
            feat_type_names <- names(spatial_enrichment[[unit_i]])
            if (is.null(feat_type_names) & isTRUE(verbose)) {
                wrap_msg("No list names for feat_type. Setting defaults.")
            }

            for (feat_i in seq_along(spatial_enrichment[[unit_i]])) {
                method_names <- names(spatial_enrichment[[unit_i]][[feat_i]])
                if (is.null(method_names) & isTRUE(verbose)) {
                    wrap_msg("No list names for method. Setting defaults.")
                }
                for (method_i in seq_along(
                    spatial_enrichment[[unit_i]][[feat_i]]
                )) {
                    obj_names <- names(
                        spatial_enrichment[[unit_i]][[feat_i]][[method_i]]
                    )
                    if (is.null(obj_names) & isTRUE(verbose)) {
                        wrap_msg("No list names for object. Setting defaults.")
                    }

                    for (obj_i in seq_along(
                        spatial_enrichment[[unit_i]][[feat_i]][[method_i]]
                    )) {
                        enr <- spatial_enrichment[[unit_i]][[
                            feat_i
                        ]][[method_i]][[obj_i]]
                        feat_type <- if (
                            is_empty_char(feat_type_names[[feat_i]])) {
                            paste0("feat_", feat_i)
                        } else {
                            feat_type_names[[feat_i]]
                        }
                        spat_unit <- if (
                            is_empty_char(spat_unit_names[[unit_i]])) {
                            paste0("unit_", unit_i)
                        } else {
                            spat_unit_names[[unit_i]]
                        }
                        name <- if (is_empty_char(obj_names[[obj_i]])) {
                            paste0("enr_", obj_i)
                        } else {
                            obj_names[[obj_i]]
                        }
                        method <- if (is_empty_char(method_names[[method_i]])) {
                            paste0("method_", method_i)
                        } else {
                            method_names[[method_i]]
                        }

                        obj_list[[length(obj_list) + 1L]] <- enr
                        feat_type_list <- c(feat_type_list, feat_type)
                        spat_unit_list <- c(spat_unit_list, spat_unit)
                        name_list <- c(name_list, name)
                        method_list <- c(method_list, method)
                    }
                }
            }
        }
    } else {
        stop(wrap_txt("Unexpected list depth", errWidth = TRUE))
    }



    # create spatEnrObj return list
    if (length(obj_list) > 0) {
        return_list <- lapply(seq_along(obj_list), function(obj_i) {
            if (inherits(obj_list[[obj_i]], "spatEnrObj")) {
                warning(wrap_txt("\nList item [", obj_i, "]: Not possible to
                                read spatEnrObj. Returning without
                                modifications", sep = ""))
                return(obj_list[[obj_i]])
            } else {
                # Get data from collection lists
                name <- name_list[[obj_i]]
                method <- method_list[[obj_i]]
                enrichDT <- obj_list[[obj_i]]
                spat_unit <- spat_unit_list[[obj_i]]
                feat_type <- feat_type_list[[obj_i]]

                if (isTRUE(verbose)) {
                    wrap_msg("\nList item [", obj_i, "]:",
                        "\nspat_unit: ", spat_unit,
                        "\nfeat_type: ", feat_type,
                        "\nmethod: ", method,
                        "\nname: ", name,
                        sep = ""
                    )
                }

                return(
                    createSpatEnrObj(
                        name = name,
                        method = method,
                        enrichment_data = enrichDT,
                        spat_unit = spat_unit,
                        feat_type = feat_type,
                        provenance = if (is_empty_char(provenance)) {
                            spat_unit
                        } else {
                            provenance
                        }, # assumed
                        misc = NULL,
                        verbose = verbose
                    )
                )
            }
        })
        return(return_list)
    } else {
        warning("No objects found in spatial enrichment input list")
    }
}







#### Giotto dimension reduction ####





#' @title Read dimensional reduction data
#' @name readDimReducData
#' @description read dimension reduction results from list
#' @inheritParams read_data_params
#' @param reduction whether dim reduction was performed on 'cels' or 'feats'
#' @param data_list (nested) list of dimension reduction input data
#' @returns dimObj
#' @examples
#' x <- GiottoData::loadSubObjectMini("dimObj")
#' 
#' readDimReducData(x)
#' 
#' @export
readDimReducData <- function(
        data_list,
        default_spat_unit = NULL,
        default_feat_type = NULL,
        reduction = c("cells", "feats"),
        provenance = NULL,
        verbose = TRUE) {
    reduction <- match.arg(reduction, choices = c("cells", "feats"))

    .read_dimension_reduction(
        dimension_reduction = data_list,
        default_spat_unit = default_spat_unit,
        default_feat_type = default_feat_type,
        reduction = reduction,
        provenance = provenance,
        verbose = verbose
    )
}



#' @keywords internal
#' @noRd
.read_dimension_reduction <- function(
        dimension_reduction,
        default_spat_unit = NULL,
        default_feat_type = NULL,
        reduction = c("cells", "feats"),
        provenance = NULL,
        verbose = TRUE) {
    reduction <- match.arg(reduction, choices = c("cells", "feats"))

    if (is.null(dimension_reduction)) {
        message("No dimension reduction results are provided")
        return(NULL)
    }

    # if not list, make list
    if (!inherits(dimension_reduction, "list")) {
        return(list(dimension_reduction))
    }

    # set defaults
    if (is.null(default_spat_unit)) default_spat_unit <- "cell"
    if (is.null(default_feat_type)) default_feat_type <- "rna"


    # list reading
    obj_list <- list()
    spat_unit_list <- c()
    feat_type_list <- c()
    method_list <- c()
    name_list <- c()


    # read nesting
    if (depth(dimension_reduction) == 1L) { # ------------------------ 1 #
        if (isTRUE(verbose)) wrap_msg("list depth of 1")

        obj_names <- names(dimension_reduction)
        if (is.null(obj_names) & isTRUE(verbose)) {
            wrap_msg("No list names for object. Setting defaults.")
        }

        for (obj_i in seq_along(dimension_reduction)) {
            dr <- dimension_reduction[[obj_i]]
            name <- if (is_empty_char(obj_names[[obj_i]])) {
                paste0("dimRed_", obj_i)
            } else {
                obj_names[[obj_i]]
            }
            method <- name # assume

            obj_list[[length(obj_list) + 1]] <- dr
            name_list <- c(name_list, name)
            method_list <- c(method_list, method)
        }
        feat_type_list <- rep(default_feat_type, length(obj_list)) # assume
        spat_unit_list <- rep(default_spat_unit, length(obj_list)) # assume
    } else if (depth(dimension_reduction) == 2L) { # ------------------------ 2#
        if (isTRUE(verbose)) wrap_msg("list depth of 2")

        feat_type_names <- names(dimension_reduction)
        if (is.null(feat_type_names) & isTRUE(verbose)) {
            wrap_msg("No list names for feat_type. Setting defaults.")
        }

        for (feat_i in seq_along(dimension_reduction)) {
            obj_names <- names(dimension_reduction[[feat_i]])
            if (is.null(obj_names) & isTRUE(verbose)) {
                wrap_msg("No list names for object. Setting defaults.")
            }

            for (obj_i in seq_along(dimension_reduction[[feat_i]])) {
                dr <- dimension_reduction[[feat_i]][[obj_i]]
                feat_type <- if (is_empty_char(feat_type_names[[feat_i]])) {
                    paste0("feat_", feat_i)
                } else {
                    feat_type_names[[feat_i]]
                }
                name <- if (is_empty_char(obj_names[[obj_i]])) {
                    paste0("dimRed_", obj_i)
                } else {
                    obj_names[[obj_i]]
                }
                method <- name # assume

                obj_list[[length(obj_list) + 1]] <- dr
                feat_type_list <- c(feat_type_list, feat_type)
                name_list <- c(name_list, name)
                method_list <- c(method_list, method)
            }
        }
        spat_unit_list <- rep(default_spat_unit, length(obj_list)) # assume
    } else if (depth(dimension_reduction) == 3L) { # ------------------------ 3#
        if (isTRUE(verbose)) wrap_msg("list depth of 3")

        spat_unit_names <- names(dimension_reduction)
        if (is.null(spat_unit_names) & isTRUE(verbose)) {
            wrap_msg("No list names for spat_unit. Setting defaults.")
        }

        for (unit_i in seq_along(dimension_reduction)) {
            feat_type_names <- names(dimension_reduction[[unit_i]])
            if (is.null(feat_type_names) & isTRUE(verbose)) {
                wrap_msg("No list names for feat_type. Setting defaults.")
            }

            for (feat_i in seq_along(dimension_reduction[[unit_i]])) {
                obj_names <- names(dimension_reduction[[unit_i]][[feat_i]])
                if (is.null(obj_names) & isTRUE(verbose)) {
                    wrap_msg("No list names for object. Setting defaults.")
                }

                for (obj_i in seq_along(
                    dimension_reduction[[unit_i]][[feat_i]]
                )) {
                    dr <- dimension_reduction[[unit_i]][[feat_i]][[obj_i]]
                    feat_type <- if (is_empty_char(feat_type_names[[feat_i]])) {
                        paste0("feat_", feat_i)
                    } else {
                        feat_type_names[[feat_i]]
                    }
                    spat_unit <- if (is_empty_char(spat_unit_names[[unit_i]])) {
                        paste0("unit_", unit_i)
                    } else {
                        spat_unit_names[[unit_i]]
                    }
                    name <- if (is_empty_char(obj_names[[obj_i]])) {
                        paste0("dimRed_", obj_i)
                    } else {
                        obj_names[[obj_i]]
                    }
                    method <- name # assume

                    obj_list[[length(obj_list) + 1]] <- dr
                    feat_type_list <- c(feat_type_list, feat_type)
                    spat_unit_list <- c(spat_unit_list, spat_unit)
                    name_list <- c(name_list, name)
                    method_list <- c(method_list, method)
                }
            }
        }
    } else if (depth(dimension_reduction) == 4L) { # ------------------------ 4#
        if (isTRUE(verbose)) wrap_msg("list depth of 4")

        spat_unit_names <- names(dimension_reduction)
        if (is.null(spat_unit_names) & isTRUE(verbose)) {
            wrap_msg("No list names for spat_unit. Setting defaults.")
        }

        for (unit_i in seq_along(dimension_reduction)) {
            feat_type_names <- names(dimension_reduction[[unit_i]])
            if (is.null(feat_type_names) & isTRUE(verbose)) {
                wrap_msg("No list names for feat_type. Setting defaults.")
            }

            for (feat_i in seq_along(dimension_reduction[[unit_i]])) {
                method_names <- names(dimension_reduction[[unit_i]][[feat_i]])
                if (is.null(method_names) & isTRUE(verbose)) {
                    wrap_msg("No list names for method. Setting defaults.")
                }

                for (method_i in seq_along(
                    dimension_reduction[[unit_i]][[feat_i]]
                )) {
                    obj_names <- names(
                        dimension_reduction[[unit_i]][[feat_i]][[method_i]]
                    )
                    if (is.null(obj_names) & isTRUE(verbose)) {
                        wrap_msg("No list names for object. Setting defaults.")
                    }

                    for (obj_i in seq_along(
                        dimension_reduction[[unit_i]][[feat_i]][[method_i]]
                    )) {
                        dr <- dimension_reduction[[unit_i]][[
                            feat_i
                        ]][[method_i]][[obj_i]]
                        feat_type <- if (
                            is_empty_char(feat_type_names[[feat_i]])) {
                            paste0("feat_", feat_i)
                        } else {
                            feat_type_names[[feat_i]]
                        }
                        spat_unit <- if (
                            is_empty_char(spat_unit_names[[unit_i]])) {
                            paste0("unit_", unit_i)
                        } else {
                            spat_unit_names[[unit_i]]
                        }
                        name <- if (is_empty_char(obj_names[[obj_i]])) {
                            paste0("dimRed_", obj_i)
                        } else {
                            obj_names[[obj_i]]
                        }
                        method <- if (is_empty_char(method_names[[method_i]])) {
                            paste0("method_", method_i)
                        } else {
                            method_names[[method_i]]
                        }

                        obj_list[[length(obj_list) + 1]] <- dr
                        feat_type_list <- c(feat_type_list, feat_type)
                        spat_unit_list <- c(spat_unit_list, spat_unit)
                        name_list <- c(name_list, name)
                        method_list <- c(method_list, method)
                    }
                }
            }
        }
    } else {
        stop(wrap_txt("Unexpected list depth", errWidth = TRUE))
    }


    if (length(obj_list) > 0L) {
        return_list <- lapply(seq_along(obj_list), function(obj_i) {
            if (inherits(obj_list[[obj_i]], "dimObj")) {
                warning(wrap_txt("\nList item [", obj_i, "]: Not possible to
                                read dimObj. Returning without modifications",
                    sep = ""
                ))
                return(obj_list[[obj_i]])
            } else {
                name <- name_list[[obj_i]]
                coordinates <- obj_list[[obj_i]]
                method <- method_list[[obj_i]]
                spat_unit <- spat_unit_list[[obj_i]]
                feat_type <- feat_type_list[[obj_i]]

                if (isTRUE(verbose)) {
                    wrap_msg("\nList item [", obj_i, "]:",
                        "\nspat_unit: ", spat_unit,
                        "\nfeat_type: ", feat_type,
                        "\nmethod: ", method,
                        "\nname: ", name,
                        sep = ""
                    )
                }

                return(
                    createDimObj(
                        name = name,
                        reduction = reduction,
                        coordinates = coordinates,
                        method = method,
                        spat_unit = spat_unit,
                        feat_type = feat_type,
                        provenance = if (is_empty_char(provenance)) {
                            spat_unit
                        } else {
                            provenance
                        }, # assumed
                        misc = NULL
                    )
                )
            }
        })
        return(return_list)
    } else {
        warning(wrap_txt("No objects found in dimension reduction input list"))
    }
}












#### Giotto nearest network ####





#' @title Read nearest neighbor network data
#' @name readNearestNetData
#' @inheritParams read_data_params
#' @description read nearest network results from list
#' @returns nnNetObj
#' @examples
#' x <- GiottoData::loadSubObjectMini("nnNetObj")
#' 
#' readNearestNetData(x)
#' 
#' @export
readNearestNetData <- function(
        data_list,
        default_spat_unit = NULL,
        default_feat_type = NULL,
        provenance = NULL,
        verbose = TRUE) {
    .read_nearest_networks(
        nn_network = data_list,
        default_spat_unit = default_spat_unit,
        default_feat_type = default_feat_type,
        provenance = provenance,
        verbose = verbose
    )
}



#' @keywords internal
#' @noRd
.read_nearest_networks <- function(
        nn_network,
        default_spat_unit = NULL,
        default_feat_type = NULL,
        provenance = NULL,
        verbose = TRUE) {
    if (is.null(nn_network)) {
        message("No nearest network results are provided")
        return(NULL)
    }

    # if not list make list
    if (!inherits(nn_network, "list")) {
        return(list(nn_network))
    }

    # set defaults
    if (is.null(default_spat_unit)) default_spat_unit <- "cell"
    if (is.null(default_feat_type)) default_feat_type <- "rna"


    # list reading
    obj_list <- list()
    spat_unit_list <- c()
    feat_type_list <- c()
    method_list <- c()
    name_list <- c()

    # read nesting
    if (depth(nn_network, sig = "igraph") == 1L) { # ------------------------ 1#
        if (isTRUE(verbose)) wrap_msg("list depth of 1")

        obj_names <- names(nn_network)
        if (is.null(obj_names) & isTRUE(verbose)) {
            wrap_msg("No list names for object. Setting defaults.")
        }

        for (obj_i in seq_along(nn_network)) {
            nn <- nn_network[[obj_i]]
            name <- if (is_empty_char(obj_names[[obj_i]])) {
                paste0("nn_", obj_i)
            } else {
                obj_names[[obj_i]]
            }
            method <- name # assume

            obj_list[[length(obj_list) + 1L]] <- nn
            name_list <- c(name_list, name)
            method_list <- c(method_list, method)
        }
        spat_unit_list <- rep(default_spat_unit, length(obj_list)) # assume
        feat_type_list <- rep(default_feat_type, length(obj_list)) # assume
    } else if (depth(nn_network, sig = "igraph") == 2L) { # ---------------- 2 #
        if (isTRUE(verbose)) wrap_msg("list depth of 2")

        feat_type_names <- names(nn_network)
        if (is.null(feat_type_names) & isTRUE(verbose)) {
            wrap_msg("No list names for feat_type. Setting defaults.")
        }

        for (feat_i in seq_along(nn_network)) {
            obj_names <- names(nn_network[[feat_i]])
            if (is.null(obj_names) & isTRUE(verbose)) {
                wrap_msg("No list names for object. Setting defaults.")
            }

            for (obj_i in seq_along(nn_network[[feat_i]])) {
                nn <- nn_network[[feat_i]][[obj_i]]
                feat_type <- if (is_empty_char(feat_type_names[[feat_i]])) {
                    paste0("feat_", feat_i)
                } else {
                    feat_type_names[[feat_i]]
                }
                name <- if (is_empty_char(obj_names[[obj_i]])) {
                    paste0("nn_", obj_i)
                } else {
                    obj_names[[obj_i]]
                }
                method <- name # assume

                obj_list[[length(obj_list) + 1L]] <- nn
                name_list <- c(name_list, name)
                feat_type_list <- c(feat_type_list, feat_type)
                method_list <- c(method_list, method)
            }
        }
        spat_unit_list <- rep(default_spat_unit, length(obj_list)) # assume
    } else if (depth(nn_network, sig = "igraph") == 3L) { # ---------------- 3 #
        if (isTRUE(verbose)) wrap_msg("list depth of 3")

        spat_unit_names <- names(nn_network)
        if (is.null(spat_unit_names) & isTRUE(verbose)) {
            wrap_msg("No list names for spat_unit. Setting defaults.")
        }

        for (unit_i in seq_along(nn_network)) {
            feat_type_names <- names(nn_network[[unit_i]])
            if (is.null(feat_type_names) & isTRUE(verbose)) {
                wrap_msg("No list names for feat_type. Setting defaults.")
            }

            for (feat_i in seq_along(nn_network[[unit_i]])) {
                obj_names <- names(nn_network[[unit_i]][[feat_i]])
                if (is.null(obj_names) & isTRUE(verbose)) {
                    wrap_msg("No list names for object. Setting defaults.")
                }

                for (obj_i in seq_along(nn_network[[unit_i]][[feat_i]])) {
                    nn <- nn_network[[unit_i]][[feat_i]][[obj_i]]
                    spat_unit <- if (is_empty_char(spat_unit_names[[unit_i]])) {
                        paste0("unit_", unit_i)
                    } else {
                        spat_unit_names[[unit_i]]
                    }
                    feat_type <- if (is_empty_char(feat_type_names[[feat_i]])) {
                        paste0("feat_", feat_i)
                    } else {
                        feat_type_names[[feat_i]]
                    }
                    name <- if (is_empty_char(obj_names[[obj_i]])) {
                        paste0("nn_", obj_i)
                    } else {
                        obj_names[[obj_i]]
                    }
                    method <- name # assume

                    obj_list[[length(obj_list) + 1L]] <- nn
                    name_list <- c(name_list, name)
                    feat_type_list <- c(feat_type_list, feat_type)
                    spat_unit_list <- c(spat_unit_list, spat_unit)
                    method_list <- c(method_list, method)
                }
            }
        }
    } else if (depth(nn_network, sig = "igraph") == 4L) { # ---------------- 4 #
        if (isTRUE(verbose)) wrap_msg("list depth of 4")

        spat_unit_names <- names(nn_network)
        if (is.null(spat_unit_names) & isTRUE(verbose)) {
            wrap_msg("No list names for spat_unit. Setting defaults.")
        }

        for (unit_i in seq_along(nn_network)) {
            feat_type_names <- names(nn_network[[unit_i]])
            if (is.null(feat_type_names) & isTRUE(verbose)) {
                wrap_msg("No list names for feat_type. Setting defaults.")
            }

            for (feat_i in seq_along(nn_network[[unit_i]])) {
                method_names <- names(nn_network[[unit_i]][[feat_i]])
                if (is.null(method_names) & isTRUE(verbose)) {
                    wrap_msg("No list names for method. Setting defaults.")
                }

                for (method_i in seq_along(nn_network[[unit_i]][[feat_i]])) {
                    obj_names <- names(nn_network[[unit_i]][[feat_i]][[method_i]])
                    if (is.null(obj_names) & isTRUE(verbose)) {
                        wrap_msg("No list names for object. Setting defaults.")
                    }

                    for (obj_i in seq_along(
                        nn_network[[unit_i]][[feat_i]][[method_i]]
                    )) {
                        nn <- nn_network[[unit_i]][[feat_i]][[
                            method_i
                        ]][[obj_i]]
                        spat_unit <- if (
                            is_empty_char(spat_unit_names[[unit_i]])) {
                            paste0("unit_", unit_i)
                        } else {
                            spat_unit_names[[unit_i]]
                        }
                        feat_type <- if (
                            is_empty_char(feat_type_names[[feat_i]])) {
                            paste0("feat_", feat_i)
                        } else {
                            feat_type_names[[feat_i]]
                        }
                        name <- if (is_empty_char(obj_names[[obj_i]])) {
                            paste0("nn_", obj_i)
                        } else {
                            obj_names[[obj_i]]
                        }
                        method <- if (is_empty_char(method_names[[method_i]])) {
                            paste0("method_", method_i)
                        } else {
                            method_names[[method_i]]
                        }

                        obj_list[[length(obj_list) + 1L]] <- nn
                        spat_unit_list <- c(spat_unit_list, spat_unit)
                        feat_type_list <- c(feat_type_list, feat_type)
                        method_list <- c(method_list, method)
                        name_list <- c(name_list, name)
                    }
                }
            }
        }
    } else {
        stop(wrap_txt("Unexpected list depth", errWidth = TRUE))
    }


    if (length(obj_list) > 0L) {
        return_list <- lapply(seq_along(obj_list), function(obj_i) {
            if (inherits(obj_list[[obj_i]], "nnNetObj")) {
                warning(wrap_txt("\nList item [", obj_i, "]: Not possible to
                                read nnNetObj. Returning without modifications",
                    sep = ""
                ))
                return(obj_list[[obj_i]])
            } else {
                # Get data from collection lists
                name <- name_list[[obj_i]]
                nn_type <- method_list[[obj_i]]
                igraph <- obj_list[[obj_i]]
                spat_unit <- spat_unit_list[[obj_i]]
                feat_type <- feat_type_list[[obj_i]]

                if (isTRUE(verbose)) {
                    wrap_msg("\nList item [", obj_i, "]:",
                        "\nspat_unit: ", spat_unit,
                        "\nfeat_type: ", feat_type,
                        "\nmethod: ", nn_type,
                        "\nname: ", name,
                        sep = ""
                    )
                }

                return(
                    createNearestNetObj(
                        name = name,
                        nn_type = nn_type,
                        network = igraph,
                        spat_unit = spat_unit,
                        feat_type = feat_type,
                        provenance = if (is_empty_char(provenance)) {
                            spat_unit
                        } else {
                            provenance
                        }, # assume
                        misc = NULL
                    )
                )
            }
        })
        return(return_list)
    } else {
        warning(wrap_txt("No objects found in nearest neighbor network input
                        list"))
    }
}












#### Giotto spatial info ####



#' @title Read list of polygons information
#' @name readPolygonData
#' @description Function extract list of polygons when given raw input as either
#' mask or tabular data. Calls the respective createGiottoPolygons
#' functions. \cr If a \code{giottoPolygon} object is passed then no edits
#' will be made other than updating the \code{name} slot if the list is named.
#' @param data_list read polygon results from list
#' @param input what type of input is being used. When set to 'guess', uses
#' 'mask' if \code{polygonlist} is of type character and 'table' when
#' \code{polygonlist} is dataframe-like
#' @param default_name default name to assign if \code{polygonlist} is not a
#' list. If \code{polygonlist} is an unnamed list then \code{default_name} will
#' be used as part of the template for generating indexed default names.
#' @param polygon_mask_list_params parameters for when using 'mask' workflow
#' @param polygon_dfr_list_params parameters for when using 'table' workflow
#' @param calc_centroids whether centroids should be calculated during polygon
#' creation
#' @param verbose be verbose
#' @returns giottoPolygon
#' @examples
#' x <- GiottoData::loadSubObjectMini("giottoPolygon")
#' 
#' readPolygonData(x)
#' 
#' @export
readPolygonData <- function(
        data_list,
        default_name = "cell",
        input = "guess",
        polygon_mask_list_params = NULL,
        polygon_dfr_list_params = NULL,
        calc_centroids = FALSE,
        verbose = TRUE) {
    if (is.null(data_list)) {
        message("No polygon data/spatial info is provided")
        return(NULL)
    }



    # Setup gpolygon creation settings: mask
    if (is.null(polygon_mask_list_params)) {
        polygon_mask_list_params <- list(
            mask_method = "guess",
            remove_background_polygon = TRUE,
            background_algo = c("range"),
            fill_holes = TRUE,
            poly_IDs = NULL,
            ID_fmt = "cell_",
            flip_vertical = TRUE,
            shift_vertical_step = TRUE,
            flip_horizontal = TRUE,
            shift_horizontal_step = TRUE
        )
    }

    # gpoly creation settings: dataframe
    if (is.null(polygon_dfr_list_params)) {
        polygon_dfr_list_params <- list()
    }

    # set centroids param
    polygon_mask_list_params$calc_centroids <-
        polygon_dfr_list_params$calc_centroids <-
        calc_centroids



    # pass to internal
    .extract_polygon_list(
        polygonlist = data_list,
        input = input,
        default_name = default_name,
        polygon_mask_list_params = polygon_mask_list_params,
        polygon_dfr_list_params = polygon_dfr_list_params,
        verbose = verbose
    )
}






#' @title Extract list of polygons
#' @name .extract_polygon_list
#' @description Function extract list of polygons when given raw input as either
#' mask or tabular data. Calls the respective createGiottoPolygons
#' functions. \cr If a \code{giottoPolygon} object is passed then no edits
#' will be made other than updating the \code{name} slot if the list is named.
#' @param input what type of input is being used. When set to 'guess', uses
#' 'mask' if \code{polygonlist} is of type character and 'table' when
#' \code{polygonlist} is dataframe-like
#' @param default_name default name to assign if \code{polygonlist} is not a
#' list. If \code{polygonlist} is an unnamed list then \code{default_name} will
#' be used as part of the template for generating indexed default names.
#' @param polygon_mask_list_params parameters for when using 'mask' workflow
#' @param polygon_dfr_list_params parameters for when using 'table' workflow
#' @param verbose be verbose
#' @keywords internal
#' @noRd
.extract_polygon_list <- function(
        polygonlist,
        input = "guess",
        default_name = "cell",
        polygon_mask_list_params,
        polygon_dfr_list_params,
        verbose = TRUE) {
    named_list <- FALSE

    # if polygonlist is not a named list
    # try to make list and give default names
    if (!inherits(polygonlist, "list")) {
        try_val <- try(as.list(polygonlist), silent = TRUE)
        if (inherits(try_val, "try-error")) {
            if (isTRUE(verbose)) (wrap_msg("polygonlist is not a list"))
            polygonlist <- list(polygonlist)
        } else {
            polygonlist <- try_val
        }
        if (length(polygonlist) == 1L) {
            names(polygonlist) <- default_name
        } else {
            polygonlist_l <- length(polygonlist)
            names(polygonlist) <- c(
                default_name,
                paste0("info", seq_len(polygonlist_l - 1))
            )
        }
    } else if (is.null(names(polygonlist))) {
        # if it is list
        # test if it has names
        if (isTRUE(verbose)) wrap_msg("polygonlist is a list without names")

        if (length(polygonlist) == 1L) {
            names(polygonlist) <- default_name
        } else {
            polygonlist_l <- length(polygonlist)
            names(polygonlist) <- c(
                default_name,
                paste0("info", seq_len(polygonlist_l - 1))
            )
        }
    } else {
        if (isTRUE(verbose)) wrap_msg("polygonlist is a list with names")
        named_list <- TRUE
    }

    # make sure cell is one of the names
    # all_names = names(polygonlist)
    # if(!any('cell' %in% all_names)) {
    #  stop(" Information about 'cell' needs to be provided")
    # }


    final_list <- list()

    for (poly_i in seq_along(polygonlist)) {
        name_polyinfo <- names(polygonlist)[[poly_i]]
        polyinfo <- polygonlist[[poly_i]]

        if (isTRUE(verbose)) {
            wrap_msg("  [", name_polyinfo, "] Process polygon info...")
        }

        if ((is.character(polyinfo) & input == "guess") | input == "mask") {
            parameters <- c(
                list(
                    name = name_polyinfo,
                    maskfile = polyinfo
                ),
                polygon_mask_list_params
            )
            if (isTRUE(verbose)) print(parameters)

            poly_results <- do.call(
                what = "createGiottoPolygonsFromMask",
                args = parameters
            )
        } else if ((inherits(polyinfo, "data.frame") & input == "guess") |
            input == "table") {
            parameters <- c(
                list(
                    name = name_polyinfo,
                    segmdfr = polyinfo
                ),
                polygon_dfr_list_params
            )
            if (isTRUE(verbose)) print(parameters)

            poly_results <- do.call(
                what = "createGiottoPolygonsFromDfr",
                args = parameters
            )
        } else if (inherits(polyinfo, "giottoPolygon")) {
            # Override name slot ONLY if giottoPolygon provided as named list
            if (isTRUE(named_list)) {
                slot(polyinfo, "name") <- name_polyinfo
            } else {
                name_polyinfo <- polyinfo@name
            }
            poly_results <- polyinfo
        } else {
            stop(wrap_txt("Polygon can only be extracted from a mask file or
                        from a correctly formatted data.frame"))
        }

        final_list[[name_polyinfo]] <- poly_results
    }


    return(final_list)
}







#' @title Add giotto polygons to giotto object
#' @name addGiottoPolygons
#' @description Adds Giotto polygon to an existing Giotto object
#' @param gobject giotto object
#' @param gpolygons list of giotto polygon objects,
#' see \code{\link{createGiottoPolygonsFromMask}}
#' and \code{\link{createGiottoPolygonsFromDfr}}
#' @concept polygon
#' @returns giotto object
#' @examples
#' x <- GiottoData::loadSubObjectMini("giottoPolygon")
#' g <- createGiottoObject()
#' 
#' g <- addGiottoPolygons(gobject = g, gpolygons = list(x))
#' 
#' @export
addGiottoPolygons <- function(
        gobject,
        gpolygons) {
    # check input
    assert_giotto(gobject)

    if (!inherits(gpolygons, "list")) {
        stop("gpolygons needs to be a list of one or more giottoPolygon
            objects")
    }


    # add each giottoPoint object to the giotto object
    for (gp_i in seq_len(length(gpolygons))) {
        gp <- gpolygons[[gp_i]]

        # check if giottoPoint object
        if (!inherits(gp, "giottoPolygon")) {
            stop(
                "gpolygons needs to be a list of one or more giottoPolygon
                objects", "\n",
                "number ", gp_i, " is not a giottoPolygon object \n"
            )
        }


        gobject@spatial_info[[gp@name]] <- gp
    }

    return(gobject)
}











#### Giotto spatial feature info ####




#' @title Read feature information
#' @name readFeatData
#' @description Function to read lists of feature information data and output
#' a list of generated giottoPoints objects
#' @inheritParams read_data_params
#' @returns list of giottoPoints
#' @examples
#' x <- GiottoData::loadSubObjectMini("giottoPoints")
#' 
#' readFeatData(list(x))
#' 
#' @export
readFeatData <- function(
        data_list,
        verbose = TRUE) {
    if (is.null(data_list)) {
        message("No feature info is provided")
        return(NULL)
    }


    .extract_points_list(
        pointslist = data_list,
        verbose = verbose
    )
}





#' @title Extract list of giotto points objects
#' @name .extract_points_list
#' @description to extract list of giotto points
#' @param pointslist list of inputs from which to create giotto points objects
#' @param verbose be verbose
#' @keywords internal
#' @noRd
.extract_points_list <- function(
        pointslist,
        verbose = TRUE) {
    named_list <- FALSE

    # if pointslist is not a named list
    # try to make list and give default names
    if (!inherits(pointslist, "list")) {
        if (isTRUE(verbose)) wrap_msg("pointslist is not a list")

        try_val <- try(as.list(pointslist), silent = TRUE)
        if (inherits(try_val, "try-error")) {
            pointslist <- list(pointslist)
        } else {
            pointslist <- try_val
        }
        if (length(pointslist) == 1L) {
            names(pointslist) <- "rna"
        } else {
            pointslist_l <- length(pointslist)
            names(pointslist) <- c(
                "rna",
                paste0("feat", seq(pointslist_l - 1L))
            )
        }
    } else if (is.null(names(pointslist))) {
        # if it is list
        # test if it has names
        if (isTRUE(verbose)) wrap_msg("pointslist is a list without names")
        if (length(pointslist) == 1L) {
            names(pointslist) <- "rna"
        } else {
            pointslist_l <- length(pointslist)
            names(pointslist) <- c(
                "rna",
                paste0("feat", seq(pointslist_l - 1L))
            )
        }
    } else {
        if (isTRUE(verbose)) wrap_msg("pointslist is a named list")
        named_list <- TRUE
    }

    # make sure rna is one of the names
    # all_names = names(pointslist)
    # if(!any('rna' %in% all_names)) {
    #  stop(" Information about 'rna' needs to be provided")
    # }


    final_list <- list()

    for (point_i in seq_along(pointslist)) {
        name_pointinfo <- names(pointslist)[[point_i]]
        pointinfo <- pointslist[[point_i]]

        if (isTRUE(verbose)) {
            wrap_msg("  [", name_pointinfo, "] Process point info...")
        }

        if (inherits(pointinfo, "giottoPoints")) {
            if (isTRUE(named_list)) {
                slot(pointinfo, "feat_type") <- name_pointinfo
            } else {
                name_pointinfo <- pointinfo@feat_type
            }
            point_results <- pointinfo
        } else if (inherits(pointinfo, "data.frame")) {
            point_results <- createGiottoPoints(
                x = pointinfo,
                feat_type = name_pointinfo
            )
        } else if (inherits(pointinfo, "character")) {
            stop(wrap_txt("Giotto points can not yet be created directly
                        from a file path"))
        } else {
            stop(wrap_txt("Giotto points can only be created from a correctly
                        formatted data.frame-like object"))
        }

        final_list[[name_pointinfo]] <- point_results
    }

    return(final_list)
}






# add Giotto points object to existing Giotto object
# cell IDs needs to match


#' @title Add subcellular giotto points object to giotto object
#' @name addGiottoPoints
#' @description Adds Giotto points to an existing Giotto object
#' @param gobject giotto object
#' @returns giotto object
#' @concept polygon
NULL

#' @rdname addGiottoPoints
#' @param gpoints list of giotto point objects,
#' see \code{\link{createGiottoPoints}}
#' @concept polygon
#' @examples
#' x_points <- GiottoData::loadSubObjectMini("giottoPoints")
#' x_expression <- matrix(seq_len(337*2), nrow = 337)
#' rownames(x_expression) <- unique(x_points$feat_ID)
#' g <- createGiottoObject(expression = x_expression)
#' 
#' g <- addGiottoPoints(gobject = g, gpoints = list(x_points))
#' 
#' @export
addGiottoPoints <- function(
        gobject,
        gpoints) {
    # check input
    if (!inherits(gobject, "giotto")) {
        stop("gobject needs to be a giotto object")
    }

    if (!inherits(gpoints, "list")) {
        stop("gpoints needs to be a list of one or more giottoPoints objects")
    }

    # available features types
    feat_types <- gobject@expression_feat


    # add each giottoPoint object to the giotto object
    for (gp_i in seq_len(length(gpoints))) {
        gp <- gpoints[[gp_i]]

        # check if giottoPoint object
        if (!inherits(gp, "giottoPoints")) {
            stop(
                "gpoints needs to be a list of one or more giottoPoints
                objects", "\n",
                "number ", gp_i, " is not a giottoPoints object \n"
            )
        }

        # check if feature type is available
        if (!gp@feat_type %in% feat_types) {
            stop(gp@feat_type, " is not a feature type in the giotto object \n")
        }

        # check if features match
        gobject_feats <- gobject@feat_ID[[gp@feat_type]]
        gpoints_feats <- unique(gp@spatVector[["feat_ID"]][[1]])

        extra_feats <- gpoints_feats[!gpoints_feats %in% gobject_feats]
        if (length(extra_feats) > 0) {
            warning(
                length(extra_feats), " too many features, these features are
                not in the original giotto object: \n",
                paste(extra_feats, " "), " \n you may want to remove them"
            )
        }

        missing_feats <- gobject_feats[!gobject_feats %in% gpoints_feats]
        if (length(missing_feats) > 0) {
            warning(
                length(missing_feats), " missing features, these features are
                not found in the giotto points object: \n",
                paste(missing_feats, " "), " \n you may want to add them"
            )
        }

        gobject@feat_info[[gp@feat_type]] <- gp
    }

    return(gobject)
}


#' @rdname addGiottoPoints
#' @param coords A \link{data.frame} or `spatVector` with at least xyz
#' coordinates and feature ids.
#' @param feat_type a character. The feat_type must previously exist in the
#' Giotto object. Default = "rna".
#' @export
addGiottoPoints3D <- function(gobject, coords, feat_type = "rna") {
    # verify gobject class
    if (!inherits(gobject, "giotto")) {
        stop("gobject needs to be a giotto object")
    }
    # available features types
    feat_types <- gobject@expression_feat
    if (!feat_type %in% feat_types) {
        stop(feat_type, " is not a feature type in the giotto object \n")
    }

    if (inherits(coords, "data.frame")) {
        spatvec <- terra::vect(as.matrix(coords[, seq_len(2)]),
            type = "points",
            atts = coords
        )
        names(spatvec)[4] <- "feat_ID"

        g_points <- create_giotto_points_object(
            feat_type = feat_type,
            spatVector = spatvec
        )
    } else if (inherits(coords, "spatVector")) {
        g_points <- create_giotto_points_object(
            feat_type = feat_type,
            spatVector = coords
        )
    } else {
        stop("Class ", class(coords), " is not supported")
    }

    gobject@feat_info[[g_points@feat_type]] <- g_points

    return(gobject)
}<|MERGE_RESOLUTION|>--- conflicted
+++ resolved
@@ -92,7 +92,6 @@
 #' depth(mylistC)
 #'
 #' mymatD = matrix(data = seq(4))
-<<<<<<< HEAD
 #' 
 #' @examples
 #' x <- matrix(seq_len(100), nrow = 10)
@@ -100,11 +99,7 @@
 #' write.csv(x, paste0(temporal_dir,"/mymatrix.csv"))
 #' 
 #' readExprData(paste0(temporal_dir,"/mymatrix.csv"))
-#' 
-=======
 #'
-#' @returns exprObj
->>>>>>> f74b1259
 #' @export
 readExprData <- function(
         data_list,
