url: https://drieslab.github.io/GiottoClass/


authors:
  Ruben Dries:
    href: https://www.drieslab.com
  Guo-Cheng Yuan:
    href: https://labs.icahn.mssm.edu/yuanlab/
  Joselyn C. Chávez-Fuentes:
    href: https://josschavezf.github.io



template:
  bootstrap: 5
  bslib:
    bg: "#FFFFFF"
    fg: "#000000"
    primary: "#7E69AE"
    code_font: {google: "JetBrains Mono"}

navbar:
  bg: light
  structure:
    left:
    - intro
    - reference
    - news
    right: github
  components:
    reference:
      text: Documentation
      href: reference/index.html
    news:
      text: News
      href: news/index.html
    github:
      icon: fab fa-github fa-lg
      href: https://github.com/drieslab/GiottoClass/
      aria-label: github

news:
  cran_dates: false

home:
  sidebar:
    structure: [links, license, community, citation, authors, dev]

reference:
- title: Giotto
  desc: Create a Giotto Object
- contents:
  - createGiottoObject
  - createGiottoObjectSubcellular
- title: Updaters
  desc: Objects version compatibility v3.0 and up
- contents:
  - updateGiottoObject
  - updateGiottoPointsObject
  - updateGiottoPolygonObject
- title: Ingestion
- subtitle: Read
  desc: Read data in and create Giotto-native objects
- contents:
  - readCellMetadata
  - readFeatMetadata
  - readPolygonData
  - readFeatData
  - readExprData
  - readExprMatrix
  - readSpatLocsData
  - readSpatNetData
<<<<<<< HEAD
  - readFeatureMetadata
=======
  - readSpatEnrichData
  - readDimReducData
  - readNearestNetData
- subtitle: evaluate
  desc: Evaluate and format data for usage with Giotto
- contents:
  - evaluate_input
>>>>>>> 0c6a3e2d
- subtitle: Create
  desc: Create Giotto-native objects
- contents:
  - createCellMetaObj
  - createDimObj
  - createExprObj
  - createFeatMetaObj
  - createGiottoPoints
  - createGiottoPolygon
  - createNearestNetObj
  - createSpatEnrObj
  - createSpatLocsObj
  - createSpatNetObj
  - createGiottoImage
  - createGiottoLargeImage
  - createGiottoLargeImageList
- title: Access
- subtitle: Getters
  desc: Get data from a Giotto Object
- contents:
  - getCellMetadata
  - getFeatureMetadata
  - getPolygonInfo
  - getFeatureInfo
  - getExpression
  - getSpatialLocations
  - getSpatialNetwork
  - getSpatialEnrichment
  - getDimReduction
  - getMultiomics
  - getNearestNetwork
  - getGiottoImage
- subtitle: Setters
  desc: Set (and replace) Giotto-native data objects in a Giotto Object
- contents:
  - setGiotto
  - setCellMetadata
  - setFeatureMetadata
  - setPolygonInfo
  - setFeatureInfo
  - setExpression
  - setSpatialLocations
  - setSpatialNetwork
  - setSpatialEnrichment
  - setDimReduction
  - setMultiomics
  - setNearestNetwork
  - setGiottoImage
- subtitle: Append
  desc: Add information to the Giotto Object
- contents:
  - addCellMetadata
  - addFeatMetadata
  - addGiottoImage
  - addGiottoImageMG
  - addGiottoLargeImage
- title: Gobject Contents
- subtitle: Print
  desc: Print Giotto object slot contents
- contents:
  - showGiottoCellMetadata
  - showGiottoFeatMetadata
  - showGiottoSpatialInfo
  - showGiottoFeatInfo
  - showGiottoExpression
  - showGiottoSpatLocs
  - showGiottoSpatNetworks
  - showGiottoSpatEnrichments
  - showGiottoDimRed
  - showGiottoNearestNetworks
  - showGiottoImageNames
- subtitle: Return available data
  desc: Return slot contents as data.table with nested locations
- contents:
  - list_cell_metadata
  - list_dim_reductions
  - list_expression
  - list_feat_metadata
  - list_feature_info
  - list_images
  - list_nearest_networks
  - list_spatial_enrichments
  - list_spatial_grids
  - list_spatial_info
  - list_spatial_locations
  - list_spatial_networks
- subtitle: Return names of available data
  desc: List slot contents as character vector. The spat_unit and/or feat_type usually must be provided.
- contents:
  - list_cell_id_names
  - list_feat_id_names
  - list_dim_reductions_names
  - list_expression_names
  - list_feature_info_names
  - list_images_names
  - list_nearest_networks_names
  - list_spatial_enrichments_names
  - list_spatial_grids_names
  - list_spatial_info_names
  - list_spatial_locations_names
  - list_spatial_networks_names
- title: Annotate
  desc: Giotto object metdata and annotation tools
- contents:
  - pDataDT
  - fDataDT
  - annotateGiotto
  - removeCellAnnotation
  - removeFeatAnnotation
  - annotateSpatialNetwork
  - calculateMetaTable
  - calculateMetaTableCells
  - calculateSpatCellMetadataProportions
- title: Instructions
  desc: Set instructions for Giotto Object behavior
- contents:
  - instructions-generic
  - createGiottoInstructions
  - showGiottoInstructions
  - readGiottoInstructions
  - changeGiottoInstructions
  - replaceGiottoInstructions
- title: Subset
  desc: Subsetting the Giotto Object
- contents:
  - subsetGiotto
  - subsetGiottoLocs
  - subsetGiottoLocsMulti
  - subsetGiottoLocsSubcellular
- title: Join
  desc: Joining multiple Giotto Objects
- contents:
  - joinGiottoObjects
- title: Poly Generation
  desc: Creation of polygon shapes and arrays
- contents:
  - hexVertices
  - rectVertices
  - circleVertices
  - makePseudoVisium
  - polyStamp
  - tessellate
- title: Interoperability
- subtitle: From
  desc: Convert from other frameworks to Giotto
- contents:
  - matches("ToGiotto")
  - giottoMasterToSuite
- subtitle: To
  desc: Convert Giotto Object to other frameworks
- contents:
  - starts_with("giottoTo")
  - createBentoAdata
- title: Aggregate
- subtitle: Polygon
  desc: Polygon and spatial unit aggregation and combination
- contents:
  - aggregateStacks
  - aggregateStacksExpression
  - aggregateStacksLocations
  - aggregateStacksPolygonOverlaps
  - aggregateStacksPolygons
  - combineToMultiPolygon
- subtitle: Feature
  desc: Calculate spatial features overlapped by polygons
- contents:
  - calculateOverlap
  - calculateOverlapRaster
  - calculateOverlapPolygonImages
  - calculateOverlapSerial
  - calculateOverlapParallel
  - overlaps-generic
- subtitle: Matrix
  desc: Convert overlapped features to raw expression matrix
- contents:
  - overlapImagesToMatrix
  - overlapToMatrix
  - overlapToMatrixMultiPoly
- subtitle: Centroids
  desc: Centroid calculation
- contents:
  - addSpatialCentroidLocations
  - addSpatialCentroidLocationsLayer
  - centroids-generic
- title: Combine
  desc: Create combined table of metadata and other results and data
- contents:
  - combineCellData
  - combineFeatureData
  - combineFeatureOverlapData
  - combineMetadata
  - combineSpatialCellFeatureInfo
  - combineSpatialCellMetadataInfo
- title: Metafeatures
  desc: Metafeature creation
- contents:
  - createMetafeats
- title: Classes
  desc: GiottoClass defined classes
- contents:
  - ends_with("-class")
- title: Spatial network
  desc: Spatial network creation and tools
- contents:
  - createSpatialNetwork
  - createSpatialDelaunayNetwork
  - createSpatialFeaturesKNNnetwork
  - createSpatialKNNnetwork
  - createSpatialWeightMatrix
  - spat_net_to_igraph
- title: Spatial
- subtitle: Manipulation
  desc: Spatial manipulation and terra-based functions
- contents:
  - ext
  - flip
  - crop
  - transpose-generic
  - spin
  - spatShift
  - wrap
  - rescale
  - rescalePolygons
- subtitle: Querying
  desc: Spatial querying
  contents:
  - spatQueryGiottoPolygons
- title: NN Networks
  desc: Nearest neighbor networks for analysis of dimension reduction information
  contents:
  - createNearestNetwork
  - addNetworkLayout
- title: Object generics
  desc: Standard generics for Giotto exported classes
- contents:
  - extract-methods
  - rbind-generic
  - show,giotto-method
  - row-plus-colnames-generic
  - plot-generic
  - dims-generic
  - copy
- subtitle: Hierarchical
  desc: Hierarchical tagging generics for Giotto exported classes
- contents:
  - activeFeatType-generic
  - activeSpatUnit-generic
  - featType-generic
  - spatUnit-generic
  - prov-generic
  - objName-generic
  - spatIDs-generic
  - overlaps-generic
- title: Save/Load
  desc: Saving and loading of the Giotto Object
- contents:
  - loadGiotto
  - saveGiotto
  - reconnectGiottoImage
- title: As
  desc: As coercion functions
- contents:
  - as.points
  - as.polygons
  - as.data.table
  - r_spatial_conversions
- title: Python
  desc: Giotto python environment
- contents:
  - installGiottoEnvironment
  - checkGiottoEnvironment
  - checkPythonPackage
  - removeGiottoEnvironment
- title: Coordinate stitching
  desc: Coordinate stitching
- contents:
  - stitchFieldCoordinates
  - stitchTileCoordinates
- title: Images
  desc: Image tools
- contents:
  - stitchGiottoLargeImage
  - convertGiottoLargeImageToMG
  - estimateImageBg
  - distGiottoImage
  - plot_auto_largeImage_resample
  - add_img_array_alpha
  - changeImageBg
  - writeGiottoLargeImage
  - updateGiottoImage
  - updateGiottoImageMG
  - updateGiottoLargeImage
- title: History
  desc: Functions for logging Giotto Object history
- contents:
  - objHistory
  - update_giotto_params
  - showProcessingSteps
- title: Utilities
  desc: Utility functions that are used in other code
- contents:
  - polygon_to_raster
  - smoothGiottoPolygons
- title: Deprecated
  desc: Deprecated and/or less supported older functions. Some of these functions are here for compatibility and internal purposes.
- contents:
  - getSpatialGrid
  - get_NearestNetwork
  - get_dimReduction
  - get_distance
  - get_expression_values
  - get_feature_info
  - get_giottoImage
  - get_multiomics
  - get_polygon_info
  - get_spatialGrid
  - get_spatialNetwork
  - get_spatial_enrichment
  - get_spatial_locations
  - createSpatialDefaultGrid
  - createSpatialGrid
  - setSpatialGrid
  - set_NearestNetwork
  - set_dimReduction
  - set_expression_values
  - set_feature_info
  - set_giottoImage
  - set_multiomics
  - set_polygon_info
  - set_spatialGrid
  - set_spatialNetwork
  - set_spatial_enrichment
  - set_spatial_locations
  - generate_grid
  - cropGiottoLargeImage
  - plotGiottoImage
  - showGiottoSpatGrids
  - showGrids
  - showNetworks
  - addGiottoPoints
  - addGiottoPoints3D
  - addGiottoPolygons
  - annotateSpatialGrid
  - annotate_spatlocs_with_spatgrid_2D
  - annotate_spatlocs_with_spatgrid_3D
<|MERGE_RESOLUTION|>--- conflicted
+++ resolved
@@ -70,9 +70,6 @@
   - readExprMatrix
   - readSpatLocsData
   - readSpatNetData
-<<<<<<< HEAD
-  - readFeatureMetadata
-=======
   - readSpatEnrichData
   - readDimReducData
   - readNearestNetData
@@ -80,7 +77,6 @@
   desc: Evaluate and format data for usage with Giotto
 - contents:
   - evaluate_input
->>>>>>> 0c6a3e2d
 - subtitle: Create
   desc: Create Giotto-native objects
 - contents:
